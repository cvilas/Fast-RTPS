--- conflicted
+++ resolved
@@ -35,19 +35,12 @@
 
         add_executable(ThroughputControllerTests ${THROUGHPUTCONTROLLERTESTS_SOURCE})
         add_gtest(ThroughputControllerTests ${THROUGHPUTCONTROLLERTESTS_SOURCE})
-<<<<<<< HEAD
-        target_compile_definitions(ThroughputControllerTests PRIVATE FASTRTPS_NO_LIB BOOST_ALL_DYN_LINK)
-        target_include_directories(ThroughputControllerTests PRIVATE ${Boost_INCLUDE_DIR} ${GTEST_INCLUDE_DIRS}
+        target_compile_definitions(ThroughputControllerTests PRIVATE FASTRTPS_NO_LIB)
+        target_include_directories(ThroughputControllerTests PRIVATE ${GTEST_INCLUDE_DIRS}
             ${PROJECT_SOURCE_DIR}/include ${PROJECT_BINARY_DIR}/include/${PROJECT_NAME}
             ${PROJECT_SOURCE_DIR}/src/cpp
             )
-        target_link_libraries(ThroughputControllerTests ${Boost_LIBRARIES} ${GTEST_LIBRARIES} ${MOCKS})
-=======
-        target_compile_definitions(ThroughputControllerTests PRIVATE FASTRTPS_NO_LIB)
-        target_include_directories(ThroughputControllerTests PRIVATE ${GTEST_INCLUDE_DIRS}
-            ${PROJECT_SOURCE_DIR}/include ${PROJECT_BINARY_DIR}/include/${PROJECT_NAME})
         target_link_libraries(ThroughputControllerTests ${GTEST_LIBRARIES} ${MOCKS})
->>>>>>> 84cfb2f6
         if(MSVC OR MSVC_IDE)
             target_link_libraries(ThroughputControllerTests ${PRIVACY}
                 iphlpapi Shlwapi
