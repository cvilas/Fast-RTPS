--- conflicted
+++ resolved
@@ -160,12 +160,8 @@
                 const eprosima::fastrtps::LivelinessChangedStatus& status) override
         {
             (void)sub;
-<<<<<<< HEAD
-            (void)status;
-=======
 
             reader_.set_liveliness_changed_status(status);
->>>>>>> 0835a868
 
             if (status.alive_count_change == 1)
             {
@@ -385,8 +381,6 @@
         liveliness_cv_.wait(lock, [&](){ return times_liveliness_recovered_ == 1; });
     }
 
-<<<<<<< HEAD
-=======
     void wait_liveliness_lost()
     {
         std::unique_lock<std::mutex> lock(liveliness_mutex_);
@@ -394,7 +388,6 @@
         liveliness_cv_.wait(lock, [&]() { return times_liveliness_lost_ == 1; });
     }
 
->>>>>>> 0835a868
 #if HAVE_SECURITY
     void waitAuthorized()
     {
@@ -437,8 +430,6 @@
         return *this;
     }
 
-<<<<<<< HEAD
-=======
     bool update_deadline_period(const eprosima::fastrtps::Duration_t& deadline_period)
     {
         eprosima::fastrtps::SubscriberAttributes attr;
@@ -448,7 +439,6 @@
         return subscriber_->updateAttributes(attr);
     }
 
->>>>>>> 0835a868
     PubSubReader& liveliness_kind(const eprosima::fastrtps::LivelinessQosPolicyKind& kind)
     {
         subscriber_attr_.qos.m_liveliness.kind = kind;
@@ -769,10 +759,7 @@
     {
         std::unique_lock<std::mutex> lock(liveliness_mutex_);
         times_liveliness_lost_++;
-<<<<<<< HEAD
-=======
         liveliness_cv_.notify_one();
->>>>>>> 0835a868
     }
 
     void liveliness_recovered()
@@ -782,8 +769,6 @@
         liveliness_cv_.notify_one();
     }
 
-<<<<<<< HEAD
-=======
     void set_liveliness_changed_status(const eprosima::fastrtps::LivelinessChangedStatus& status)
     {
         std::unique_lock<std::mutex> lock(liveliness_mutex_);
@@ -791,7 +776,6 @@
         liveliness_changed_status_ = status;
     }
 
->>>>>>> 0835a868
     unsigned int times_liveliness_lost()
     {
         std::unique_lock<std::mutex> lock(liveliness_mutex_);
@@ -806,8 +790,6 @@
         return times_liveliness_recovered_;
     }
 
-<<<<<<< HEAD
-=======
     const eprosima::fastrtps::LivelinessChangedStatus& liveliness_changed_status()
     {
         std::unique_lock<std::mutex> lock(liveliness_mutex_);
@@ -815,7 +797,6 @@
         return liveliness_changed_status_;
     }
 
->>>>>>> 0835a868
     bool is_matched() const
     {
         return matched_ > 0;
@@ -944,11 +925,8 @@
     unsigned int times_liveliness_lost_;
     //! Number of times liveliness was recovered
     unsigned int times_liveliness_recovered_;
-<<<<<<< HEAD
-=======
     //! The liveliness changed status
     eprosima::fastrtps::LivelinessChangedStatus liveliness_changed_status_;
->>>>>>> 0835a868
 };
 
 #endif // _TEST_BLACKBOX_PUBSUBREADER_HPP_