// Copyright 2016 Proyectos y Sistemas de Mantenimiento SL (eProsima).
//
// Licensed under the Apache License, Version 2.0 (the "License");
// you may not use this file except in compliance with the License.
// You may obtain a copy of the License at
//
//     http://www.apache.org/licenses/LICENSE-2.0
//
// Unless required by applicable law or agreed to in writing, software
// distributed under the License is distributed on an "AS IS" BASIS,
// WITHOUT WARRANTIES OR CONDITIONS OF ANY KIND, either express or implied.
// See the License for the specific language governing permissions and
// limitations under the License.

/**
 * @file LatencyPublisher.h
 *
 */

#ifndef LATENCYPUBLISHER_H_
#define LATENCYPUBLISHER_H_

#include <asio.hpp>

#include "LatencyTestTypes.h"

#include <condition_variable>
#include <chrono>

#include <fastrtps/types/DynamicTypeBuilderFactory.h>
#include <fastrtps/types/DynamicDataFactory.h>
#include <fastrtps/types/DynamicTypeBuilder.h>
#include <fastrtps/types/DynamicTypeBuilderPtr.h>
#include <fastrtps/types/TypeDescriptor.h>
#include <fastrtps/types/MemberDescriptor.h>
#include <fastrtps/types/DynamicType.h>
#include <fastrtps/types/DynamicData.h>
#include <fastrtps/types/DynamicPubSubType.h>

class TimeStats{
public:
    TimeStats() :nbytes(0), received(0), m_min(0), m_max(0), p50(0), p90(0), p99(0), p9999(0), mean(0), stdev(0){}
    ~TimeStats(){}
    uint64_t nbytes;
    unsigned int received;
    std::chrono::duration<double, std::micro>  m_min, m_max;
    double p50, p90, p99, p9999, mean, stdev;
};

class LatencyTestPublisher {
<<<<<<< HEAD
=======

>>>>>>> c4487591
public:
    LatencyTestPublisher();
    virtual ~LatencyTestPublisher();

    eprosima::fastrtps::Participant* mp_participant;
    eprosima::fastrtps::Publisher* mp_datapub;
    eprosima::fastrtps::Publisher* mp_commandpub;
    eprosima::fastrtps::Subscriber* mp_datasub;
    eprosima::fastrtps::Subscriber* mp_commandsub;
    std::chrono::steady_clock::time_point t_start_, t_end_;
    std::chrono::duration<double, std::micro> t_overhead_;
    int n_subscribers;
    unsigned int n_samples;
    eprosima::fastrtps::SampleInfo_t m_sampleinfo;
    std::vector<std::chrono::duration<double, std::micro>> times_;
    std::vector<TimeStats> m_stats;
    std::mutex mutex_;
    int disc_count_;
    std::condition_variable disc_cond_;
    int comm_count_;
    std::condition_variable comm_cond_;
    int data_count_;
    std::condition_variable data_cond_;
    int m_status;
    unsigned int n_received;
    bool n_export_csv;
    std::string m_exportPrefix;
    bool init(int n_sub, int n_sam, bool reliable, uint32_t pid, bool hostname, bool export_csv,
        const std::string& export_prefix,
        const eprosima::fastrtps::rtps::PropertyPolicy& part_property_policy,
        const eprosima::fastrtps::rtps::PropertyPolicy& property_policy, bool large_data,
<<<<<<< HEAD
        const std::string& sXMLConfigFile, bool dynamic_types);
=======
        const std::string& sXMLConfigFile, bool dynamic_types, int forced_domain);
>>>>>>> c4487591
    void run();
    void analyzeTimes(uint32_t datasize);
    bool test(uint32_t datasize);
    void printStat(TimeStats& TS);

    class DataPubListener : public eprosima::fastrtps::PublisherListener
    {
    public:
        DataPubListener(LatencyTestPublisher* up) :mp_up(up), n_matched(0) {}
        ~DataPubListener() {}
        void onPublicationMatched(eprosima::fastrtps::Publisher* pub,
            eprosima::fastrtps::rtps::MatchingInfo& info);
        LatencyTestPublisher* mp_up;
        int n_matched;
    } m_datapublistener;

    class DataSubListener : public eprosima::fastrtps::SubscriberListener
    {
    public:
        DataSubListener(LatencyTestPublisher* up) :mp_up(up), n_matched(0) {}
        ~DataSubListener() {}
        void onSubscriptionMatched(eprosima::fastrtps::Subscriber* sub,
            eprosima::fastrtps::rtps::MatchingInfo& into);
        void onNewDataMessage(eprosima::fastrtps::Subscriber* sub);
        LatencyTestPublisher* mp_up;
        int n_matched;
    } m_datasublistener;

    class CommandPubListener : public eprosima::fastrtps::PublisherListener
    {
    public:
        CommandPubListener(LatencyTestPublisher* up) :mp_up(up), n_matched(0) {}
        ~CommandPubListener() {}
        void onPublicationMatched(eprosima::fastrtps::Publisher* pub,
            eprosima::fastrtps::rtps::MatchingInfo& info);
        LatencyTestPublisher* mp_up;
        int n_matched;
    } m_commandpublistener;

    class CommandSubListener : public eprosima::fastrtps::SubscriberListener
    {
    public:
        CommandSubListener(LatencyTestPublisher* up) :mp_up(up), n_matched(0) {}
        ~CommandSubListener() {}
        void onSubscriptionMatched(eprosima::fastrtps::Subscriber* sub,
            eprosima::fastrtps::rtps::MatchingInfo& into);
        void onNewDataMessage(eprosima::fastrtps::Subscriber* sub);
        LatencyTestPublisher* mp_up;
        int n_matched;
    } m_commandsublistener;

    TestCommandDataType command_t;

    std::stringstream output_file_minimum;
    std::stringstream output_file_average;
    std::stringstream output_file_16;
    std::stringstream output_file_32;
    std::stringstream output_file_64;
    std::stringstream output_file_128;
    std::stringstream output_file_256;
    std::stringstream output_file_512;
    std::stringstream output_file_1024;
    std::stringstream output_file_2048;
    std::stringstream output_file_4096;
    std::stringstream output_file_8192;
    std::stringstream output_file_16384;
    std::stringstream output_file_64000;
    std::stringstream output_file_131072;
    std::string m_sXMLConfigFile;
    bool reliable_;
<<<<<<< HEAD
    bool dynamic_data = false;
=======
    //bool dynamic_data = false;
    int m_forcedDomain;
>>>>>>> c4487591
    // Static Types
    LatencyDataType latency_t;
    LatencyType* mp_latency_in;
    LatencyType* mp_latency_out;
    // Dynamic Types
<<<<<<< HEAD
    eprosima::fastrtps::types::DynamicData* m_DynData_in;
    eprosima::fastrtps::types::DynamicData* m_DynData_out;
    eprosima::fastrtps::types::DynamicPubSubType m_DynType;
    eprosima::fastrtps::types::DynamicType_ptr m_pDynType;
=======
    //eprosima::fastrtps::types::DynamicData* m_DynData_in;
    //eprosima::fastrtps::types::DynamicData* m_DynData_out;
    //eprosima::fastrtps::types::DynamicPubSubType m_DynType;
    //eprosima::fastrtps::types::DynamicType_ptr m_pDynType;
>>>>>>> c4487591
};


#endif /* LATENCYPUBLISHER_H_ */<|MERGE_RESOLUTION|>--- conflicted
+++ resolved
@@ -48,10 +48,7 @@
 };
 
 class LatencyTestPublisher {
-<<<<<<< HEAD
-=======
 
->>>>>>> c4487591
 public:
     LatencyTestPublisher();
     virtual ~LatencyTestPublisher();
@@ -83,11 +80,7 @@
         const std::string& export_prefix,
         const eprosima::fastrtps::rtps::PropertyPolicy& part_property_policy,
         const eprosima::fastrtps::rtps::PropertyPolicy& property_policy, bool large_data,
-<<<<<<< HEAD
-        const std::string& sXMLConfigFile, bool dynamic_types);
-=======
         const std::string& sXMLConfigFile, bool dynamic_types, int forced_domain);
->>>>>>> c4487591
     void run();
     void analyzeTimes(uint32_t datasize);
     bool test(uint32_t datasize);
@@ -158,28 +151,17 @@
     std::stringstream output_file_131072;
     std::string m_sXMLConfigFile;
     bool reliable_;
-<<<<<<< HEAD
     bool dynamic_data = false;
-=======
-    //bool dynamic_data = false;
     int m_forcedDomain;
->>>>>>> c4487591
     // Static Types
     LatencyDataType latency_t;
     LatencyType* mp_latency_in;
     LatencyType* mp_latency_out;
     // Dynamic Types
-<<<<<<< HEAD
     eprosima::fastrtps::types::DynamicData* m_DynData_in;
     eprosima::fastrtps::types::DynamicData* m_DynData_out;
     eprosima::fastrtps::types::DynamicPubSubType m_DynType;
     eprosima::fastrtps::types::DynamicType_ptr m_pDynType;
-=======
-    //eprosima::fastrtps::types::DynamicData* m_DynData_in;
-    //eprosima::fastrtps::types::DynamicData* m_DynData_out;
-    //eprosima::fastrtps::types::DynamicPubSubType m_DynType;
-    //eprosima::fastrtps::types::DynamicType_ptr m_pDynType;
->>>>>>> c4487591
 };
 
 
