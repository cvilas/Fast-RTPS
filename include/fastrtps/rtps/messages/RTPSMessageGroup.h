--- conflicted
+++ resolved
@@ -104,7 +104,6 @@
                         RTPSWriter* W,
                         std::vector<SequenceNumber_t>* changesSeqNum,
                         const GuidPrefix_t& remoteGuidPrefix,
-<<<<<<< HEAD
                         const EntityId_t& readerId,
                         LocatorList_t* unicast,
                         LocatorList_t* multicast);
@@ -116,6 +115,16 @@
                 static void prepare_SequenceNumberSet(std::vector<SequenceNumber_t>* changesSeqNum,
                         std::vector<std::pair<SequenceNumber_t,SequenceNumberSet_t>>* Sequences);
 
+                /**
+                 * @param msg_group
+                 * @param W
+                 * @param changes
+                 * @param unicast
+                 * @param multicast
+                 * @param expectsInlineQos
+                 * @param ReaderId
+                 * @return 
+                 */
                 static uint32_t send_Changes_AsData(RTPSMessageGroup_t* msg_group,
                         RTPSWriter* W,
                         std::vector<CacheChangeForGroup_t>& changes,
@@ -125,6 +134,15 @@
                         LocatorList_t& multicast,
                         bool expectsInlineQos);
 
+                /**
+                 * @param msg_group
+                 * @param W
+                 * @param changes
+                 * @param loc
+                 * @param expectsInlineQos
+                 * @param ReaderId
+                 * @return 
+                 */
                 static uint32_t send_Changes_AsData(RTPSMessageGroup_t* msg_group,
                         RTPSWriter* W,
                         std::vector<CacheChangeForGroup_t>& changes,
@@ -147,70 +165,6 @@
             };
         } /* namespace rtps */
     } /* namespace fastrtps */
-=======
-						const EntityId_t& readerId,
-						LocatorList_t* unicast,
-						LocatorList_t* multicast);
-
-
-/**
- * @param changesSeqNum
- * @param Sequences
- */
-static void prepare_SequenceNumberSet(std::vector<SequenceNumber_t>* changesSeqNum,
-		std::vector<std::pair<SequenceNumber_t,SequenceNumberSet_t>>* Sequences);
-
-/**
- * @param msg_group
- * @param W
- * @param changes
- * @param unicast
- * @param multicast
- * @param expectsInlineQos
- * @param ReaderId
- * @return 
- */
-static bool send_Changes_AsData(RTPSMessageGroup_t* msg_group,
-		RTPSWriter* W,
-		std::vector<const CacheChange_t*>* changes,
-        const GuidPrefix_t& remoteGuidPrefix,
-        const EntityId_t& ReaderId,
-		LocatorList_t& unicast,
-		LocatorList_t& multicast,
-		bool expectsInlineQos);
-
-/**
- * @param msg_group
- * @param W
- * @param changes
- * @param loc
- * @param expectsInlineQos
- * @param ReaderId
- * @return 
- */
-static bool send_Changes_AsData(RTPSMessageGroup_t* msg_group,
-		RTPSWriter* W,
-		std::vector<const CacheChange_t*>* changes,
-        const GuidPrefix_t& remoteGuidPrefix,
-        const EntityId_t& ReaderId,
-		const Locator_t& loc,
-		bool expectsInlineQos);
-
-/**
- * @param W
- * @param submsg
- * @param expectsInlineQos
- * @param change
- * @param ReaderId
- * @return 
- */
-static void prepareDataSubM(RTPSWriter* W, CDRMessage_t* submsg, bool expectsInlineQos, const CacheChange_t* change, const EntityId_t& ReaderId);
-
-
-};
-}
-} /* namespace rtps */
->>>>>>> ab193617
 } /* namespace eprosima */
 
 #endif
