--- conflicted
+++ resolved
@@ -235,11 +235,7 @@
 	inline void setName(const char* nam){name = nam;}
 	//!Get the name of the participant.
 	inline const char* getName() const {return name.c_str();}
-<<<<<<< HEAD
-   //!Terminal throughput controller parameters. Leave default for uncontrolled flow.
-=======
    //!Throughput controller parameters. Leave default for uncontrolled flow.
->>>>>>> 30f98a92
    ThroughputControllerDescriptor throughputController; 
    //!User defined transports to use alongside or in place of builtins.
    std::vector<std::shared_ptr<TransportDescriptorInterface> > userTransports;
