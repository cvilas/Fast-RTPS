// Copyright 2016 Proyectos y Sistemas de Mantenimiento SL (eProsima).
//
// Licensed under the Apache License, Version 2.0 (the "License");
// you may not use this file except in compliance with the License.
// You may obtain a copy of the License at
//
//     http://www.apache.org/licenses/LICENSE-2.0
//
// Unless required by applicable law or agreed to in writing, software
// distributed under the License is distributed on an "AS IS" BASIS,
// WITHOUT WARRANTIES OR CONDITIONS OF ANY KIND, either express or implied.
// See the License for the specific language governing permissions and
// limitations under the License.

/*
 * Publisher.cpp
 *
 */

#include "PublisherImpl.h"
#include "../participant/ParticipantImpl.h"
#include <fastrtps/publisher/Publisher.h>
#include <fastrtps/TopicDataType.h>
#include <fastrtps/publisher/PublisherListener.h>

#include <fastrtps/rtps/writer/RTPSWriter.h>
#include <fastrtps/rtps/writer/StatefulWriter.h>

#include <fastrtps/rtps/participant/RTPSParticipant.h>
#include <fastrtps/rtps/RTPSDomain.h>

#include <fastrtps/log/Log.h>

using namespace eprosima::fastrtps;
using namespace ::rtps;



::rtps::WriteParams WRITE_PARAM_DEFAULT;

PublisherImpl::PublisherImpl(ParticipantImpl* p,TopicDataType*pdatatype,
        PublisherAttributes& att,PublisherListener* listen ):
    mp_participant(p),
    mp_writer(nullptr),
    mp_type(pdatatype),
    m_att(att),
#pragma warning (disable : 4355 )
    m_history(this, pdatatype->m_typeSize, att.topic.historyQos, att.topic.resourceLimitsQos, att.historyMemoryPolicy),
    mp_listener(listen),
#pragma warning (disable : 4355 )
    m_writerListener(this),
    mp_userPublisher(nullptr),
    mp_rtpsParticipant(nullptr),
    high_mark_for_frag_(0)
{
}

PublisherImpl::~PublisherImpl()
{
    if(mp_writer != nullptr)
    {
<<<<<<< HEAD
        logInfo(PUBLISHER,this->getGuid().entityId << " in topic: "<<this->m_att.topic.topicName);
    }

=======
        logInfo(PUBLISHER, this->getGuid().entityId << " in topic: " << this->m_att.topic.topicName);
    }
>>>>>>> 9a32550a
    RTPSDomain::removeRTPSWriter(mp_writer);
    delete(this->mp_userPublisher);
}



bool PublisherImpl::create_new_change(ChangeKind_t changeKind, void* data)
{
    return create_new_change_with_params(changeKind, data, WRITE_PARAM_DEFAULT);
}

bool PublisherImpl::create_new_change_with_params(ChangeKind_t changeKind, void* data, WriteParams &wparams)
{

    /// Preconditions
    if (data == nullptr)
    {
        logError(PUBLISHER, "Data pointer not valid");
        return false;
    }

    if(changeKind == NOT_ALIVE_UNREGISTERED || changeKind == NOT_ALIVE_DISPOSED ||
            changeKind == NOT_ALIVE_DISPOSED_UNREGISTERED)
    {
        if(m_att.topic.topicKind == NO_KEY)
        {
            logError(PUBLISHER,"Topic is NO_KEY, operation not permitted");
            return false;
        }
    }

    InstanceHandle_t handle;
    if(m_att.topic.topicKind == WITH_KEY)
    {
        mp_type->getKey(data,&handle);
    }

    CacheChange_t* ch = mp_writer->new_change(mp_type->getSerializedSizeProvider(data), changeKind, handle);
    if(ch != nullptr)
    {
        if(changeKind == ALIVE)
        {
            //If these two checks are correct, we asume the cachechange is valid and thwn we can write to it.
            if(!mp_type->serialize(data, &ch->serializedPayload))
            {
                logWarning(RTPS_WRITER,"RTPSWriter:Serialization returns false";);
                m_history.release_Cache(ch);
                return false;
            }
        }

        if(high_mark_for_frag_ == 0)
        {
            high_mark_for_frag_ = mp_rtpsParticipant->getMaxMessageSize() > m_att.throughputController.bytesPerPeriod ? m_att.throughputController.bytesPerPeriod :
                mp_rtpsParticipant->getMaxMessageSize();
            if(high_mark_for_frag_ > mp_rtpsParticipant->getRTPSParticipantAttributes().throughputController.bytesPerPeriod)
                high_mark_for_frag_ = mp_rtpsParticipant->getRTPSParticipantAttributes().throughputController.bytesPerPeriod;
            if(high_mark_for_frag_ > RTPSMESSAGE_COMMON_RTPS_PAYLOAD_SIZE)
                high_mark_for_frag_ -= RTPSMESSAGE_COMMON_RTPS_PAYLOAD_SIZE;
        }

        // If it is big data, fragment it.
        if(ch->serializedPayload.length > high_mark_for_frag_)
        {
            // Check ASYNCHRONOUS_PUBLISH_MODE is being used, but it is an error case.
            if( m_att.qos.m_publishMode.kind != ASYNCHRONOUS_PUBLISH_MODE)
            {
                logError(PUBLISHER, "Data cannot be sent. It's serialized size is " <<
                        ch->serializedPayload.length << "' which exceeds the maximum payload size of '" <<
                        high_mark_for_frag_ << "' and therefore ASYNCHRONOUS_PUBLISH_MODE must be used.");
                m_history.release_Cache(ch);
                return false;
            }

            /// Fragment the data.
            // Set the fragment size to the cachechange.
            // Note: high_mark will always be a value that can be casted to uint16_t)
            ch->setFragmentSize((uint16_t)high_mark_for_frag_);
        }

        if(&wparams != &WRITE_PARAM_DEFAULT)
        {
            ch->write_params = wparams;
        }

        if(!this->m_history.add_pub_change(ch, wparams))
        {
            m_history.release_Cache(ch);
            return false;
        }

        return true;
    }

    return false;
}


bool PublisherImpl::removeMinSeqChange()
{
    return m_history.removeMinChange();
}

bool PublisherImpl::removeAllChange(size_t* removed)
{
    return m_history.removeAllChange(removed);
}

const GUID_t& PublisherImpl::getGuid()
{
    return mp_writer->getGuid();
}
//
bool PublisherImpl::updateAttributes(PublisherAttributes& att)
{
    bool updated = true;
    bool missing = false;
    if(this->m_att.qos.m_reliability.kind == RELIABLE_RELIABILITY_QOS)
    {
        if(att.unicastLocatorList.size() != this->m_att.unicastLocatorList.size() ||
                att.multicastLocatorList.size() != this->m_att.multicastLocatorList.size())
        {
            logWarning(PUBLISHER,"Locator Lists cannot be changed or updated in this version");
            updated &= false;
        }
        else
        {
            for(LocatorListIterator lit1 = this->m_att.unicastLocatorList.begin();
                    lit1!=this->m_att.unicastLocatorList.end();++lit1)
            {
                missing = true;
                for(LocatorListIterator lit2 = att.unicastLocatorList.begin();
                        lit2!= att.unicastLocatorList.end();++lit2)
                {
                    if(*lit1 == *lit2)
                    {
                        missing = false;
                        break;
                    }
                }
                if(missing)
                {
                    logWarning(PUBLISHER,"Locator: "<< *lit1 << " not present in new list");
                    logWarning(PUBLISHER,"Locator Lists cannot be changed or updated in this version");
                }
            }
            for(LocatorListIterator lit1 = this->m_att.multicastLocatorList.begin();
                    lit1!=this->m_att.multicastLocatorList.end();++lit1)
            {
                missing = true;
                for(LocatorListIterator lit2 = att.multicastLocatorList.begin();
                        lit2!= att.multicastLocatorList.end();++lit2)
                {
                    if(*lit1 == *lit2)
                    {
                        missing = false;
                        break;
                    }
                }
                if(missing)
                {
                    logWarning(PUBLISHER,"Locator: "<< *lit1<< " not present in new list");
                    logWarning(PUBLISHER,"Locator Lists cannot be changed or updated in this version");
                }
            }
        }
    }

    //TOPIC ATTRIBUTES
    if(this->m_att.topic != att.topic)
    {
        logWarning(PUBLISHER,"Topic Attributes cannot be updated");
        updated &= false;
    }
    //QOS:
    //CHECK IF THE QOS CAN BE SET
    if(!this->m_att.qos.canQosBeUpdated(att.qos))
    {
        updated &=false;
    }
    if(updated)
    {
        if(this->m_att.qos.m_reliability.kind == RELIABLE_RELIABILITY_QOS)
        {
            //UPDATE TIMES:
            StatefulWriter* sfw = (StatefulWriter*)mp_writer;
            sfw->updateTimes(att.times);
        }
        this->m_att.qos.setQos(att.qos,false);
        this->m_att = att;
        //Notify the participant that a Writer has changed its QOS
        mp_rtpsParticipant->updateWriter(this->mp_writer,m_att.qos);
    }


    return updated;
}

void PublisherImpl::PublisherWriterListener::onWriterMatched(RTPSWriter* /*writer*/,MatchingInfo& info)
{
    if(mp_publisherImpl->mp_listener!=nullptr)
        mp_publisherImpl->mp_listener->onPublicationMatched(mp_publisherImpl->mp_userPublisher,info);
}

bool PublisherImpl::clean_history(unsigned int max)
{
    if(m_att.topic.historyQos.kind == HistoryQosPolicyKind::KEEP_ALL_HISTORY_QOS)
        return mp_writer->clean_history(max);
    else
        return mp_writer->remove_older_changes(max);
}

bool PublisherImpl::wait_for_all_acked(const Time_t& max_wait)
{
    return mp_writer->wait_for_all_acked(max_wait);
}
<|MERGE_RESOLUTION|>--- conflicted
+++ resolved
@@ -59,14 +59,8 @@
 {
     if(mp_writer != nullptr)
     {
-<<<<<<< HEAD
-        logInfo(PUBLISHER,this->getGuid().entityId << " in topic: "<<this->m_att.topic.topicName);
-    }
-
-=======
         logInfo(PUBLISHER, this->getGuid().entityId << " in topic: " << this->m_att.topic.topicName);
     }
->>>>>>> 9a32550a
     RTPSDomain::removeRTPSWriter(mp_writer);
     delete(this->mp_userPublisher);
 }
