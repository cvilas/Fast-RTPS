--- conflicted
+++ resolved
@@ -52,11 +52,6 @@
 				break;
 		}
 	}
-<<<<<<< HEAD
-=======
-
-
->>>>>>> 0b2fff35
 }
 
 bool SubscriberImpl::assignListener(SubscriberListener* p_listener)
@@ -125,7 +120,7 @@
 			}
 			if(missing)
 			{
-				pWarning("Locator: "<< lit1->printIP4Port()<< " not present in new list"<<endl);
+				pWarning("Locator: "<< *lit1<< " not present in new list"<<endl);
 			}
 		}
 		for(LocatorListIterator lit1 = this->m_attributes.multicastLocatorList.begin();
@@ -143,7 +138,7 @@
 			}
 			if(missing)
 			{
-				pWarning("Locator: "<< lit1->printIP4Port()<< " not present in new list"<<endl);
+				pWarning("Locator: "<< *lit1<< " not present in new list"<<endl);
 			}
 		}
 	}
