/*************************************************************************
 * Copyright (c) 2014 eProsima. All rights reserved.
 *
 * This copy of eProsima Fast RTPS is licensed to you under the terms described in the
 * FASTRTPS_LIBRARY_LICENSE file included in this distribution.
 *
 *************************************************************************/

/**
 * @file StatefulWriter.cpp
 *
 */

#include <fastrtps/rtps/writer/StatefulWriter.h>
#include <fastrtps/rtps/writer/ReaderProxy.h>

#include "../participant/RTPSParticipantImpl.h"

#include <fastrtps/rtps/messages/RTPSMessageCreator.h>

#include <fastrtps/rtps/resources/ResourceSend.h>

#include <fastrtps/utils/TimeConversion.h>

#include <fastrtps/rtps/writer/timedevent/UnsentChangesNotEmptyEvent.h>
#include <fastrtps/rtps/writer/timedevent/PeriodicHeartbeat.h>
#include <fastrtps/rtps/writer/timedevent/NackSupressionDuration.h>
#include <fastrtps/rtps/writer/timedevent/NackResponseDelay.h>

#include <fastrtps/rtps/history/WriterHistory.h>

#include <fastrtps/utils/RTPSLog.h>
#include <fastrtps/utils/TimeConversion.h>

#include <boost/thread/recursive_mutex.hpp>
#include <boost/thread/lock_guard.hpp>
#include <boost/thread/condition_variable.hpp>
#include <boost/chrono/duration.hpp>

using namespace eprosima::fastrtps::rtps;

static const char* const CLASS_NAME = "StatefulWriter";

StatefulWriter::StatefulWriter(RTPSParticipantImpl* pimpl,GUID_t& guid,
        WriterAttributes& att,WriterHistory* hist,WriterListener* listen):
    RTPSWriter(pimpl,guid,att,hist,listen),
    mp_periodicHB(nullptr), m_times(att.times),
    all_acked_mutex_(nullptr), all_acked_(false), all_acked_cond_(nullptr)
{
    m_heartbeatCount = 0;
    if(guid.entityId == c_EntityId_SEDPPubWriter)
        m_HBReaderEntityId = c_EntityId_SEDPPubReader;
    else if(guid.entityId == c_EntityId_SEDPSubWriter)
        m_HBReaderEntityId = c_EntityId_SEDPSubReader;
    else if(guid.entityId == c_EntityId_WriterLiveliness)
        m_HBReaderEntityId= c_EntityId_ReaderLiveliness;
    else
        m_HBReaderEntityId = c_EntityId_Unknown;
    mp_periodicHB = new PeriodicHeartbeat(this,TimeConv::Time_t2MilliSecondsDouble(m_times.heartbeatPeriod));
    all_acked_mutex_ = new boost::mutex();
    all_acked_cond_ = new boost::condition_variable();
}


StatefulWriter::~StatefulWriter()
{
    const char* const METHOD_NAME = "~StatefulWriter";
    logInfo(RTPS_WRITER,"StatefulWriter destructor");

    delete all_acked_cond_;
    delete all_acked_mutex_;

    // Destroy parent events
    if(mp_unsetChangesNotEmpty != nullptr)
        delete mp_unsetChangesNotEmpty;

    for(std::vector<ReaderProxy*>::iterator it = matched_readers.begin();
        it != matched_readers.end(); ++it)
        (*it)->destroy_timers();

    if(mp_periodicHB !=nullptr)
        delete(mp_periodicHB);

    for(std::vector<ReaderProxy*>::iterator it = matched_readers.begin();
            it!=matched_readers.end();++it)
        delete(*it);
}

/*
 *	CHANGE-RELATED METHODS
 */

void StatefulWriter::unsent_change_added_to_history(CacheChange_t* change)
{
	const char* const METHOD_NAME = "unsent_change_added_to_history";
	boost::lock_guard<boost::recursive_mutex> guard(*mp_mutex);

    //TODO Think about when set liveliness assertion when writer is asynchronous.
	this->setLivelinessAsserted(true);

	if(!matched_readers.empty())
	{
        if(!isAsync())
        {
            LocatorList_t unilocList;
            LocatorList_t multilocList;
            bool expectsInlineQos = false;

            for(auto it = matched_readers.begin(); it != matched_readers.end(); ++it)
            {
                ChangeForReader_t changeForReader(change);

                if(m_pushMode)
                    changeForReader.setStatus(UNDERWAY);
                else
                    changeForReader.setStatus(UNACKNOWLEDGED);

                (*it)->mp_mutex->lock();
                changeForReader.setRelevance((*it)->rtps_is_relevant(change));
                (*it)->m_changesForReader.insert(changeForReader);
                unilocList.push_back((*it)->m_att.endpoint.unicastLocatorList);
                multilocList.push_back((*it)->m_att.endpoint.multicastLocatorList);
                expectsInlineQos |= (*it)->m_att.expectsInlineQos;
                (*it)->mp_mutex->unlock();

                (*it)->mp_nackSupression->restart_timer();
            }

            std::vector<CacheChangeForGroup_t> changes_to_send;
            changes_to_send.push_back(CacheChangeForGroup_t(change));

            uint32_t bytesSent = RTPSMessageGroup::send_Changes_AsData(&m_cdrmessages, (RTPSWriter*)this,
                    changes_to_send, c_GuidPrefix_Unknown, c_EntityId_Unknown, unilocList,
                    multilocList, expectsInlineQos);

            if(bytesSent == 0 || changes_to_send.size() > 0)
                logError(RTPS_WRITER, "Error sending change " << change->sequenceNumber);

            this->mp_periodicHB->restart_timer();
        }
        else
        {
            for(auto it = matched_readers.begin(); it != matched_readers.end(); ++it)
            {
                ChangeForReader_t changeForReader(change);

                if(m_pushMode)
                    changeForReader.setStatus(UNSENT);
                else
                    changeForReader.setStatus(UNACKNOWLEDGED);

                boost::lock_guard<boost::recursive_mutex> rguard(*(*it)->mp_mutex);
                changeForReader.setRelevance((*it)->rtps_is_relevant(change));
                (*it)->m_changesForReader.insert(changeForReader);
            }
        }
	}
	else
	{
		logInfo(RTPS_WRITER,"No reader proxy to add change.");
	}
}


bool StatefulWriter::change_removed_by_history(CacheChange_t* a_change)
{
    const char* const METHOD_NAME = "change_removed_by_history";
    boost::lock_guard<boost::recursive_mutex> guard(*mp_mutex);
    logInfo(RTPS_WRITER,"Change "<< a_change->sequenceNumber << " to be removed.");
    for(std::vector<ReaderProxy*>::iterator it = this->matched_readers.begin();
            it!=this->matched_readers.end();++it)
    {
        (*it)->setNotValid(a_change);
    }

    return true;
}



void StatefulWriter::unsent_changes_not_empty()
{
<<<<<<< HEAD
    const char* const METHOD_NAME = "unsent_changes_not_empty";
    boost::lock_guard<boost::recursive_mutex> guard(*mp_mutex);
    std::vector<ReaderProxy*>::iterator rit;
    for(rit=matched_readers.begin();rit!=matched_readers.end();++rit)
=======
	const char* const METHOD_NAME = "unsent_changes_not_empty";
	boost::lock_guard<boost::recursive_mutex> guard(*mp_mutex);
	boost::lock_guard<boost::recursive_mutex> guard2(*this->getRTPSParticipant()->getSendMutex());

	for(auto rit = matched_readers.begin(); rit != matched_readers.end(); ++rit)
>>>>>>> b5b8b6da
    {
        boost::lock_guard<boost::recursive_mutex> rguard(*(*rit)->mp_mutex);

        std::vector<const ChangeForReader_t*> ch_vec = (*rit)->unsent_changes_to_underway();
        std::vector<CacheChangeForGroup_t> relevant_changes;
        std::vector<SequenceNumber_t> not_relevant_changes;

        for(auto cit = ch_vec.begin(); cit != ch_vec.end(); ++cit)
        {
            if((*cit)->isRelevant() && (*cit)->isValid())
            {
                relevant_changes.push_back((*cit)->getChange());
            }
            else
            {
                not_relevant_changes.push_back((*cit)->getSequenceNumber());
            }
        }

        if(m_pushMode)
        {
            if(!relevant_changes.empty())
            {
                //cout << "EXPECTSINLINE: "<< (*rit)->m_att.expectsInlineQos<< endl;
                uint32_t bytesSent = 0;
                do
                {
                    bytesSent =  RTPSMessageGroup::send_Changes_AsData(&m_cdrmessages, (RTPSWriter*)this,
                            relevant_changes,
                            (*rit)->m_att.guid.guidPrefix,
                            (*rit)->m_att.guid.entityId,
                            (*rit)->m_att.endpoint.unicastLocatorList,
                            (*rit)->m_att.endpoint.multicastLocatorList,
                            (*rit)->m_att.expectsInlineQos);
                } while(bytesSent > 0 && relevant_changes.size() > 0);
            }
            if(!not_relevant_changes.empty())
                RTPSMessageGroup::send_Changes_AsGap(&m_cdrmessages,(RTPSWriter*)this,
                        &not_relevant_changes,
                        (*rit)->m_att.guid.guidPrefix,
                        (*rit)->m_att.guid.entityId,
                        &(*rit)->m_att.endpoint.unicastLocatorList,
                        &(*rit)->m_att.endpoint.multicastLocatorList);

            if((*rit)->m_att.endpoint.reliabilityKind == RELIABLE)
            {
                this->mp_periodicHB->restart_timer();
            }

            (*rit)->mp_nackSupression->restart_timer();
        }
        else
        {
            CacheChange_t* first;
            CacheChange_t* last;
            mp_history->get_min_change(&first);
            mp_history->get_max_change(&last);

            if(first->sequenceNumber > SequenceNumber_t(0,0) && last->sequenceNumber >= first->sequenceNumber)
            {
                incrementHBCount();
                CDRMessage::initCDRMsg(&m_cdrmessages.m_rtpsmsg_fullmsg);
                RTPSMessageCreator::addMessageHeartbeat(&m_cdrmessages.m_rtpsmsg_fullmsg,m_guid.guidPrefix,
                        c_EntityId_Unknown,m_guid.entityId,first->sequenceNumber,last->sequenceNumber,m_heartbeatCount,true,false);
                std::vector<Locator_t>::iterator lit;
                for(lit = (*rit)->m_att.endpoint.unicastLocatorList.begin();lit!=(*rit)->m_att.endpoint.unicastLocatorList.end();++lit)
                    getRTPSParticipant()->sendSync(&m_cdrmessages.m_rtpsmsg_fullmsg,(Endpoint *)this,(*lit));
                for(lit = (*rit)->m_att.endpoint.multicastLocatorList.begin();lit!=(*rit)->m_att.endpoint.multicastLocatorList.end();++lit)
                    getRTPSParticipant()->sendSync(&m_cdrmessages.m_rtpsmsg_fullmsg,(Endpoint *)this,(*lit));
            }
        }
    }
	logInfo(RTPS_WRITER, "Finish sending unsent changes");
}

/*
 *	MATCHED_READER-RELATED METHODS
 */

bool StatefulWriter::matched_reader_add(RemoteReaderAttributes& rdata)
{
	const char* const METHOD_NAME = "matched_reader_add";
	boost::lock_guard<boost::recursive_mutex> guard(*mp_mutex);
	if(rdata.guid == c_Guid_Unknown)
	{
		logError(RTPS_WRITER,"Reliable Writer need GUID_t of matched readers");
		return false;
	}

    // Check if it is already matched.
	for(std::vector<ReaderProxy*>::iterator it=matched_readers.begin();it!=matched_readers.end();++it)
	{
        boost::lock_guard<boost::recursive_mutex> rguard(*(*it)->mp_mutex);
		if((*it)->m_att.guid == rdata.guid)
		{
			logInfo(RTPS_WRITER, "Attempting to add existing reader" << endl);
			return false;
		}
	}

	ReaderProxy* rp = new ReaderProxy(rdata,m_times,this);
    //TODO Revisar porque se piensa que puede estar a null
    if(mp_periodicHB==nullptr)
        mp_periodicHB = new PeriodicHeartbeat(this,TimeConv::Time_t2MilliSecondsDouble(m_times.heartbeatPeriod));

    for(std::vector<CacheChange_t*>::iterator cit = mp_history->changesBegin();
            cit != mp_history->changesEnd(); ++cit)
    {
        ChangeForReader_t changeForReader(*cit);

        if(rp->m_att.endpoint.durabilityKind >= TRANSIENT_LOCAL && this->getAttributes()->durabilityKind == TRANSIENT_LOCAL)
            changeForReader.setRelevance(rp->rtps_is_relevant(*cit));
        else
            changeForReader.setRelevance(false);

        if(m_pushMode)
            changeForReader.setStatus(UNSENT);
        else
            changeForReader.setStatus(UNACKNOWLEDGED);
        rp->m_changesForReader.insert(changeForReader);
    }

	matched_readers.push_back(rp);

	logInfo(RTPS_WRITER, "Reader Proxy "<< rp->m_att.guid<< " added to " << this->m_guid.entityId << " with "
			<<rp->m_att.endpoint.unicastLocatorList.size()<<"(u)-"
			<<rp->m_att.endpoint.multicastLocatorList.size()<<"(m) locators");

    // If writer is not asynchronous, resent of data is done by event thread.
	if(rp->m_changesForReader.size() > 0 && !isAsync())
	{
		//unsent_changes_not_empty();
        if(this->mp_unsetChangesNotEmpty == nullptr)
        {
            this->mp_unsetChangesNotEmpty = new UnsentChangesNotEmptyEvent(this,1.0);
        }
		this->mp_unsetChangesNotEmpty->restart_timer();
	}

	return true;
}

bool StatefulWriter::matched_reader_remove(RemoteReaderAttributes& rdata)
{
    const char* const METHOD_NAME = "matched_reader_remove";
    ReaderProxy *rproxy = nullptr;
    boost::unique_lock<boost::recursive_mutex> lock(*mp_mutex);

    for(std::vector<ReaderProxy*>::iterator it=matched_readers.begin();it!=matched_readers.end();++it)
    {
        boost::lock_guard<boost::recursive_mutex> rguard(*(*it)->mp_mutex);
        if((*it)->m_att.guid == rdata.guid)
        {
            logInfo(RTPS_WRITER, "Reader Proxy removed: " << (*it)->m_att.guid);
            rproxy = *it;
            matched_readers.erase(it);
            if(matched_readers.size()==0)
                this->mp_periodicHB->cancel_timer();

            break;
        }
    }

    lock.unlock();

    if(rproxy != nullptr)
    {
        delete rproxy;

        if(this->getAttributes()->durabilityKind == VOLATILE)
            clean_history();

        return true;
    }

    logInfo(RTPS_HISTORY,"Reader Proxy doesn't exist in this writer");
    return false;
}

bool StatefulWriter::matched_reader_is_matched(RemoteReaderAttributes& rdata)
{
    boost::lock_guard<boost::recursive_mutex> guard(*mp_mutex);
    for(std::vector<ReaderProxy*>::iterator it=matched_readers.begin();it!=matched_readers.end();++it)
    {
        boost::lock_guard<boost::recursive_mutex> rguard(*(*it)->mp_mutex);
        if((*it)->m_att.guid == rdata.guid)
        {
            return true;
        }
    }
    return false;
}

bool StatefulWriter::matched_reader_lookup(GUID_t& readerGuid,ReaderProxy** RP)
{
    boost::lock_guard<boost::recursive_mutex> guard(*mp_mutex);
    std::vector<ReaderProxy*>::iterator it;
    for(it=matched_readers.begin();it!=matched_readers.end();++it)
    {
        boost::lock_guard<boost::recursive_mutex> rguard(*(*it)->mp_mutex);
        if((*it)->m_att.guid == readerGuid)
        {
            *RP = *it;
            return true;
        }
    }
    return false;
}

bool StatefulWriter::is_acked_by_all(CacheChange_t* change)
{
    const char* const METHOD_NAME = "is_acked_by_all";
    boost::lock_guard<boost::recursive_mutex> guard(*mp_mutex);

    if(change->writerGUID != this->getGuid())
    {
        logWarning(RTPS_WRITER,"The given change is not from this Writer");
        return false;
    }

    for(auto it = matched_readers.begin(); it!=matched_readers.end(); ++it)
    {
        boost::lock_guard<boost::recursive_mutex> rguard(*(*it)->mp_mutex);
        ChangeForReader_t changeForReader;
        if((*it)->getChangeForReader(change, &changeForReader))
        {
            if(changeForReader.isRelevant())
            {
                if(changeForReader.getStatus() != ACKNOWLEDGED)
                {
                    logInfo(RTPS_WRITER, "Change not acked. Relevant: " << changeForReader.isRelevant() << " status: " << changeForReader.getStatus() << endl);
                    return false;
                }
            }
        }
    }
    return true;
}

bool StatefulWriter::wait_for_all_acked(const Duration_t& max_wait)
{
    boost::unique_lock<boost::recursive_mutex> lock(*mp_mutex);
    boost::unique_lock<boost::mutex> all_lock(*all_acked_mutex_);

    all_acked_ = true;

    for(auto it = matched_readers.begin(); it != matched_readers.end(); ++it)
    {
        boost::lock_guard<boost::recursive_mutex> rguard(*(*it)->mp_mutex);
        if((*it)->m_changesForReader.size() > 0)
        {
            all_acked_ = false;
            break;
        }
    }
    lock.unlock();

    if(!all_acked_)
    {
        boost::chrono::microseconds max_w(::TimeConv::Time_t2MicroSecondsInt64(max_wait));
        if(all_acked_cond_->wait_for(all_lock, max_w)  == boost::cv_status::no_timeout)
            all_acked_ = true;
    }

    return all_acked_;
}

void StatefulWriter::check_for_all_acked()
{
    boost::unique_lock<boost::recursive_mutex> lock(*mp_mutex);
    boost::unique_lock<boost::mutex> all_lock(*all_acked_mutex_);

    all_acked_ = true;

    for(auto it = matched_readers.begin(); it != matched_readers.end(); ++it)
    {
        boost::lock_guard<boost::recursive_mutex> rguard(*(*it)->mp_mutex);
        if((*it)->m_changesForReader.size() > 0)
        {
            all_acked_ = false;
            break;
        }
    }
    lock.unlock();

    if(all_acked_)
    {
        all_lock.unlock();
        all_acked_cond_->notify_all();
    }
}

bool StatefulWriter::clean_history(unsigned int max)
{
    const char* const METHOD_NAME = "clean_history";
    logInfo(RTPS_WRITER, "Starting process clean_history for writer " << getGuid());
    boost::lock_guard<boost::recursive_mutex> guard(*mp_mutex);
    std::vector<CacheChange_t*> ackca;
    bool limit = (max != 0);

    for(std::vector<CacheChange_t*>::iterator cit = mp_history->changesBegin();
            cit != mp_history->changesEnd() && (!limit || ackca.size() < max); ++cit)
    {
        bool acknowledge = true, linked = false;

        for(std::vector<ReaderProxy*>::iterator it = matched_readers.begin(); it != matched_readers.end(); ++it)
        {
            boost::lock_guard<boost::recursive_mutex> rguard(*(*it)->mp_mutex);
            ChangeForReader_t cr; 

            if((*it)->getChangeForReader(*cit, &cr))
            {
                linked = true;

                if(cr.getStatus() != ACKNOWLEDGED)
                {
                    acknowledge = false;
                    break;
                }
            }
        }

        if(!linked || acknowledge)
            ackca.push_back(*cit);
    }

    for(std::vector<CacheChange_t*>::iterator cit = ackca.begin();
            cit != ackca.end(); ++cit)
    {
        mp_history->remove_change_g(*cit);
    }

    return (ackca.size() > 0);
}

/*
 * PARAMETER_RELATED METHODS
 */
void StatefulWriter::updateAttributes(WriterAttributes& att)
{
    this->updateTimes(att.times);
}

void StatefulWriter::updateTimes(WriterTimes& times)
{
    boost::lock_guard<boost::recursive_mutex> guard(*mp_mutex);
    if(m_times.heartbeatPeriod != times.heartbeatPeriod)
    {
        this->mp_periodicHB->update_interval(times.heartbeatPeriod);
    }
    if(m_times.nackResponseDelay != times.nackResponseDelay)
    {
        for(std::vector<ReaderProxy*>::iterator it = this->matched_readers.begin();
                it!=this->matched_readers.end();++it)
        {
            boost::lock_guard<boost::recursive_mutex> rguard(*(*it)->mp_mutex);
            (*it)->mp_nackResponse->update_interval(times.nackResponseDelay);
        }
    }
    if(m_times.nackSupressionDuration != times.nackSupressionDuration)
    {
        for(std::vector<ReaderProxy*>::iterator it = this->matched_readers.begin();
                it!=this->matched_readers.end();++it)
        {
            boost::lock_guard<boost::recursive_mutex> rguard(*(*it)->mp_mutex);
            (*it)->mp_nackSupression->update_interval(times.nackSupressionDuration);
        }
    }
    m_times = times;
}<|MERGE_RESOLUTION|>--- conflicted
+++ resolved
@@ -180,18 +180,9 @@
 
 void StatefulWriter::unsent_changes_not_empty()
 {
-<<<<<<< HEAD
     const char* const METHOD_NAME = "unsent_changes_not_empty";
     boost::lock_guard<boost::recursive_mutex> guard(*mp_mutex);
-    std::vector<ReaderProxy*>::iterator rit;
-    for(rit=matched_readers.begin();rit!=matched_readers.end();++rit)
-=======
-	const char* const METHOD_NAME = "unsent_changes_not_empty";
-	boost::lock_guard<boost::recursive_mutex> guard(*mp_mutex);
-	boost::lock_guard<boost::recursive_mutex> guard2(*this->getRTPSParticipant()->getSendMutex());
-
-	for(auto rit = matched_readers.begin(); rit != matched_readers.end(); ++rit)
->>>>>>> b5b8b6da
+	 for(auto rit = matched_readers.begin(); rit != matched_readers.end(); ++rit)
     {
         boost::lock_guard<boost::recursive_mutex> rguard(*(*rit)->mp_mutex);
 
