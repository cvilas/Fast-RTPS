--- conflicted
+++ resolved
@@ -31,12 +31,12 @@
 RTPSWriter::RTPSWriter(RTPSParticipantImpl* impl, GUID_t& guid, WriterAttributes& att, WriterHistory* hist, WriterListener* listen):
     Endpoint(impl,guid,att.endpoint),
     m_pushMode(true),
-    m_cdrmessages(impl->getMaxMessageSize() > att.throughputController.size ?
-            att.throughputController.size > impl->getRTPSParticipantAttributes().throughputController.size ?
-            impl->getRTPSParticipantAttributes().throughputController.size :
-            att.throughputController.size :
-            impl->getMaxMessageSize() > impl->getRTPSParticipantAttributes().throughputController.size ?
-            impl->getRTPSParticipantAttributes().throughputController.size :
+    m_cdrmessages(impl->getMaxMessageSize() > att.throughputController.bytesPerPeriod ?
+            att.throughputController.bytesPerPeriod > impl->getRTPSParticipantAttributes().throughputController.bytesPerPeriod ?
+            impl->getRTPSParticipantAttributes().throughputController.bytesPerPeriod :
+            att.throughputController.bytesPerPeriod :
+            impl->getMaxMessageSize() > impl->getRTPSParticipantAttributes().throughputController.bytesPerPeriod ?
+            impl->getRTPSParticipantAttributes().throughputController.bytesPerPeriod :
             impl->getMaxMessageSize()),
     m_livelinessAsserted(false),
     mp_history(hist),
@@ -82,17 +82,6 @@
     if(m_att.topicKind == WITH_KEY && !handle.isDefined())
     {
         logWarning(RTPS_WRITER,"Changes in KEYED Writers need a valid instanceHandle");
-<<<<<<< HEAD
-=======
-        //if(mp_type->m_isGetKeyDefined)
-        //{
-        //    mp_type->getKey(data,&ch->instanceHandle);
-        //}
-        //else
-        //{
-        //    logWarning(RTPS_WRITER,"Get key function not defined";);
-        //}
->>>>>>> f1ad9e72
     }
     ch->instanceHandle = handle;
     ch->writerGUID = m_guid;
