--- conflicted
+++ resolved
@@ -67,11 +67,7 @@
 // TODO(Ricardo) Look for other functions
 void StatelessWriter::unsent_change_added_to_history(CacheChange_t* cptr)
 {
-<<<<<<< HEAD
-    boost::lock_guard<boost::recursive_mutex> guard(*mp_mutex);
-=======
-	std::lock_guard<std::recursive_mutex> guard(*mp_mutex);
->>>>>>> 84cfb2f6
+    std::lock_guard<std::recursive_mutex> guard(*mp_mutex);
 
     if(!isAsync())
     {
@@ -105,8 +101,7 @@
 
 bool StatelessWriter::change_removed_by_history(CacheChange_t* change)
 {
-<<<<<<< HEAD
-    boost::lock_guard<boost::recursive_mutex> guard(*mp_mutex);
+    std::lock_guard<std::recursive_mutex> guard(*mp_mutex);
 
     for(auto& reader_locator : reader_locators)
         reader_locator.unsent_changes.erase(std::remove_if(
@@ -120,18 +115,6 @@
                     reader_locator.unsent_changes.end());
 
     return true;
-=======
-	 std::lock_guard<std::recursive_mutex> guard(*mp_mutex);
-    auto newEnd = std::remove_if(m_unsent_changes.begin(),
-                            m_unsent_changes.end(),
-                            [change](const CacheChangeForGroup_t& ccfg)
-                               {return ccfg.getChange() == change 
-                                || ccfg.getChange()->sequenceNumber == change->sequenceNumber;});
-    bool removed = newEnd != m_unsent_changes.end();
-    m_unsent_changes.erase(newEnd, m_unsent_changes.end());
-
-    return removed;
->>>>>>> 84cfb2f6
 }
 
 void StatelessWriter::update_unsent_changes(ReaderLocator& reader_locator,
@@ -173,8 +156,7 @@
 
 void StatelessWriter::send_any_unsent_changes()
 {
-<<<<<<< HEAD
-    boost::lock_guard<boost::recursive_mutex> guard(*mp_mutex);
+    std::lock_guard<std::recursive_mutex> guard(*mp_mutex);
 
     std::vector<GUID_t> remote_readers = get_remote_readers();
 
@@ -257,48 +239,6 @@
     }
 
     logInfo(RTPS_WRITER, "Finish sending unsent changes";);
-=======
-	std::lock_guard<std::recursive_mutex> guard(*mp_mutex);
-    size_t number_of_changes_sent= 0;
-
-   // Shallow copy the list
-   auto changes_to_send = m_unsent_changes; 
-
-   // Clear through local controllers
-   for (auto& controller : m_controllers)
-       (*controller)(changes_to_send);
-
-   // Clear through parent controllers
-   for (auto& controller : mp_RTPSParticipant->getFlowControllers())
-       (*controller)(changes_to_send); 
-
-   // Remove the messages selected for sending from the original list,
-   // and update those that were fragmented with the new sent index
-   update_unsent_changes(changes_to_send);
-
-   // Notify the controllers
-   for (const auto& change : changes_to_send)
-       FlowController::NotifyControllersChangeSent(&change);
-
-   if(!changes_to_send.empty())
-   {
-      number_of_changes_sent += changes_to_send.size();
-      if(m_pushMode)
-      {
-         uint32_t bytesSent = 0;
-
-         do
-         {
-             bytesSent = RTPSMessageGroup::send_Changes_AsData(&m_cdrmessages, (RTPSWriter*)this,
-                         changes_to_send, c_GuidPrefix_Unknown,
-                         this->m_guid.entityId == ENTITYID_SPDP_BUILTIN_RTPSParticipant_WRITER ? c_EntityId_SPDPReader : c_EntityId_Unknown,
-                         m_loc_list_1_for_sync_send, m_loc_list_2_for_sync_send, false);
-         } while(bytesSent > 0 && changes_to_send.size() > 0);
-      }
-   }
-	logInfo(RTPS_WRITER, "Finish sending unsent changes";);
-   return number_of_changes_sent;
->>>>>>> 84cfb2f6
 }
 
 
@@ -308,8 +248,7 @@
 
 bool StatelessWriter::matched_reader_add(RemoteReaderAttributes& rdata)
 {
-<<<<<<< HEAD
-    boost::lock_guard<boost::recursive_mutex> guard(*mp_mutex);
+    std::lock_guard<std::recursive_mutex> guard(*mp_mutex);
     if(rdata.guid != c_Guid_Unknown)
     {
         for(auto it=m_matched_readers.begin();it!=m_matched_readers.end();++it)
@@ -336,35 +275,6 @@
     this->m_matched_readers.push_back(rdata);
     logInfo(RTPS_READER,"Reader " << rdata.guid << " added to "<<m_guid.entityId);
     return true;
-=======
-	std::lock_guard<std::recursive_mutex> guard(*mp_mutex);
-	if(rdata.guid != c_Guid_Unknown)
-	{
-		for(auto it=m_matched_readers.begin();it!=m_matched_readers.end();++it)
-		{
-			if((*it).guid == rdata.guid)
-			{
-				logWarning(RTPS_WRITER, "Attempting to add existing reader");
-				return false;
-			}
-		}
-	}
-	bool send_any_unsent_changes = false;
-	for(std::vector<Locator_t>::iterator lit = rdata.endpoint.unicastLocatorList.begin();
-			lit!=rdata.endpoint.unicastLocatorList.end();++lit)
-	{
-		send_any_unsent_changes |= add_locator(rdata,*lit);
-	}
-	for(std::vector<Locator_t>::iterator lit = rdata.endpoint.multicastLocatorList.begin();
-			lit!=rdata.endpoint.multicastLocatorList.end();++lit)
-	{
-		send_any_unsent_changes |= add_locator(rdata,*lit);
-	}
-
-	this->m_matched_readers.push_back(rdata);
-	logInfo(RTPS_READER,"Reader " << rdata.guid << " added to "<<m_guid.entityId);
-	return true;
->>>>>>> 84cfb2f6
 }
 
 
@@ -404,8 +314,7 @@
 
 bool StatelessWriter::matched_reader_remove(RemoteReaderAttributes& rdata)
 {
-<<<<<<< HEAD
-    boost::lock_guard<boost::recursive_mutex> guard(*mp_mutex);
+    std::lock_guard<std::recursive_mutex> guard(*mp_mutex);
     bool found = false;
     if(rdata.guid == c_Guid_Unknown)
         found = true;
@@ -438,47 +347,11 @@
         return true;
     }
     return false;
-=======
-	std::lock_guard<std::recursive_mutex> guard(*mp_mutex);
-	bool found = false;
-	if(rdata.guid == c_Guid_Unknown)
-		found = true;
-	else
-	{
-		for(auto rit = m_matched_readers.begin();
-				rit!=m_matched_readers.end();++rit)
-		{
-			if((*rit).guid == rdata.guid)
-			{
-				found = true;
-				m_matched_readers.erase(rit);
-				break;
-			}
-		}
-	}
-	if(found)
-	{
-		logInfo(RTPS_WRITER, "Reader Proxy removed: " << rdata.guid;);
-		for(std::vector<Locator_t>::iterator lit = rdata.endpoint.unicastLocatorList.begin();
-				lit!=rdata.endpoint.unicastLocatorList.end();++lit)
-		{
-			remove_locator(*lit);
-		}
-		for(std::vector<Locator_t>::iterator lit = rdata.endpoint.multicastLocatorList.begin();
-				lit!=rdata.endpoint.multicastLocatorList.end();++lit)
-		{
-			remove_locator(*lit);
-		}
-		return true;
-	}
-	return false;
->>>>>>> 84cfb2f6
 }
 
 bool StatelessWriter::matched_reader_is_matched(RemoteReaderAttributes& rdata)
 {
-<<<<<<< HEAD
-    boost::lock_guard<boost::recursive_mutex> guard(*mp_mutex);
+    std::lock_guard<std::recursive_mutex> guard(*mp_mutex);
     for(auto rit = m_matched_readers.begin();
             rit!=m_matched_readers.end();++rit)
     {
@@ -488,18 +361,6 @@
         }
     }
     return false;
-=======
-	std::lock_guard<std::recursive_mutex> guard(*mp_mutex);
-	for(auto rit = m_matched_readers.begin();
-			rit!=m_matched_readers.end();++rit)
-	{
-		if((*rit).guid == rdata.guid)
-		{
-			return true;
-		}
-	}
-	return false;
->>>>>>> 84cfb2f6
 }
 
 bool StatelessWriter::remove_locator(Locator_t& loc)
@@ -522,13 +383,7 @@
 
 void StatelessWriter::unsent_changes_reset()
 {
-<<<<<<< HEAD
-    boost::lock_guard<boost::recursive_mutex> guard(*mp_mutex);
-=======
-	std::lock_guard<std::recursive_mutex> guard(*mp_mutex);
-
-   m_unsent_changes.clear();
->>>>>>> 84cfb2f6
+    std::lock_guard<std::recursive_mutex> guard(*mp_mutex);
 
     for(auto& reader_locator : reader_locators)
         reader_locator.unsent_changes.assign(mp_history->changesBegin(),
