// Copyright 2016 Proyectos y Sistemas de Mantenimiento SL (eProsima).
//
// Licensed under the Apache License, Version 2.0 (the "License");
// you may not use this file except in compliance with the License.
// You may obtain a copy of the License at
//
//     http://www.apache.org/licenses/LICENSE-2.0
//
// Unless required by applicable law or agreed to in writing, software
// distributed under the License is distributed on an "AS IS" BASIS,
// WITHOUT WARRANTIES OR CONDITIONS OF ANY KIND, either express or implied.
// See the License for the specific language governing permissions and
// limitations under the License.

#include "FragmentedChangePitStop.h"
#include <fastrtps/rtps/common/CacheChange.h>
#include <fastrtps/rtps/reader/RTPSReader.h>

using namespace eprosima::fastrtps::rtps;

CacheChange_t* FragmentedChangePitStop::process(CacheChange_t* incoming_change, uint32_t sampleSize, uint32_t fragmentStartingNum)
{
    CacheChange_t* returnedValue = nullptr;

    // Search CacheChange_t with the sample sequence number.
    auto range = changes_.equal_range(ChangeInPit(incoming_change));

    auto original_change_cit = range.first;

    // If there is a range, search the CacheChange_t with the same writer GUID_t.
    if(original_change_cit != changes_.end())
    {
        for(; original_change_cit != range.second; ++original_change_cit)
        {
            if(original_change_cit->getChange()->writerGUID == incoming_change->writerGUID)
                break;
        }
    }
    else
        original_change_cit = range.second;

    // If not found an existing CacheChange_t, reserve one and insert.
    if(original_change_cit == range.second)
    {
        CacheChange_t* original_change = nullptr;

        if(!parent_->reserveCache(&original_change))
            return nullptr;

        original_change->copy_not_memcpy(incoming_change);

        
	// TODO(Santi) - We totally have to change CacheChange_t to make it safer...
	if(!original_change->serializedPayload.data)
		original_change->serializedPayload.data = (octet*)calloc(sampleSize,sizeof(octet));
	// The length of the serialized payload has to be sample size.
        original_change->serializedPayload.length = sampleSize;
<<<<<<< HEAD
        
	original_change->setFragmentSize(incoming_change->getFragmentSize());
=======
        original_change->serializedPayload.reserve(sampleSize);
        original_change->setFragmentSize(incoming_change->getFragmentSize());
>>>>>>> 9076756a

        // Insert
        original_change_cit = changes_.insert(ChangeInPit(original_change));
    }

    bool was_updated = false;
    for (uint32_t count = (fragmentStartingNum - 1); count < (fragmentStartingNum - 1) + incoming_change->getFragmentCount(); ++count)
    {
        if(original_change_cit->getChange()->getDataFragments()->at(count) == ChangeFragmentStatus_t::NOT_PRESENT)
        {
            // All cases minus last fragment.
            if (count + 1 != original_change_cit->getChange()->getFragmentCount())
            {
                memcpy(original_change_cit->getChange()->serializedPayload.data + count * original_change_cit->getChange()->getFragmentSize(),
                        incoming_change->serializedPayload.data + (count - (fragmentStartingNum - 1)) * incoming_change->getFragmentSize(), incoming_change->getFragmentSize());
            }
            // Last fragment is a special case when copying.
            else
            {
                memcpy(original_change_cit->getChange()->serializedPayload.data + count * original_change_cit->getChange()->getFragmentSize(),
                        incoming_change->serializedPayload.data + (count - (fragmentStartingNum - 1)) * incoming_change->getFragmentSize(), original_change_cit->getChange()->serializedPayload.length - (count * original_change_cit->getChange()->getFragmentSize()));
            }

            original_change_cit->getChange()->getDataFragments()->at(count) = ChangeFragmentStatus_t::PRESENT;

            if(fragmentStartingNum == 1)
            {  
                // Update encapsulation
                original_change_cit->getChange()->serializedPayload.encapsulation = incoming_change->serializedPayload.encapsulation;
            }

            was_updated = true;
        }
    }

    // If was updated, check if it is completed.
    if(was_updated)
    {
        auto fit = original_change_cit->getChange()->getDataFragments()->begin();
        for(; fit != original_change_cit->getChange()->getDataFragments()->end(); ++fit)
        {
            if(*fit == ChangeFragmentStatus_t::NOT_PRESENT)
                break;
        }

        // If it is completed, return CacheChange_t and remove information.
        if(fit == original_change_cit->getChange()->getDataFragments()->end())
        {
            returnedValue = original_change_cit->getChange();
            changes_.erase(original_change_cit);
        }
    }

    return returnedValue;
}

CacheChange_t* FragmentedChangePitStop::find(const SequenceNumber_t& sequence_number, const GUID_t& writer_guid)
{
    CacheChange_t* returnedValue = nullptr;

    auto range = changes_.equal_range(ChangeInPit(sequence_number));

    auto cit = range.first;

    // If there is a range, search the CacheChange_t with the same writer GUID_t.
    if(cit != changes_.end())
    {
        for(; cit != range.second; ++cit)
        {
            if(cit->getChange()->writerGUID == writer_guid)
            {
                returnedValue = cit->getChange();
                break;
            }
        }
    }

    return returnedValue;
}<|MERGE_RESOLUTION|>--- conflicted
+++ resolved
@@ -55,13 +55,8 @@
 		original_change->serializedPayload.data = (octet*)calloc(sampleSize,sizeof(octet));
 	// The length of the serialized payload has to be sample size.
         original_change->serializedPayload.length = sampleSize;
-<<<<<<< HEAD
-        
-	original_change->setFragmentSize(incoming_change->getFragmentSize());
-=======
         original_change->serializedPayload.reserve(sampleSize);
         original_change->setFragmentSize(incoming_change->getFragmentSize());
->>>>>>> 9076756a
 
         // Insert
         original_change_cit = changes_.insert(ChangeInPit(original_change));
