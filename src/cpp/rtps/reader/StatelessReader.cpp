--- conflicted
+++ resolved
@@ -127,26 +127,6 @@
             m_matched_writers.erase(it);
             remove_persistence_guid(wdata);
 
-<<<<<<< HEAD
-            if (liveliness_lease_duration_ < c_TimeInfinite)
-            {
-                auto wlp = this->mp_RTPSParticipant->wlp();
-                if ( wlp != nullptr)
-                {
-                    wlp->sub_liveliness_manager_->remove_writer(
-                                wdata.guid,
-                                liveliness_kind_,
-                                liveliness_lease_duration_);
-                }
-                else
-                {
-                    logError(RTPS_LIVELINESS,
-                             "Finite liveliness lease duration but WLP not enabled, cannot remove writer");
-                }
-            }
-
-=======
->>>>>>> 0835a868
             return true;
         }
     }
