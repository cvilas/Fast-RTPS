// Copyright 2016 Proyectos y Sistemas de Mantenimiento SL (eProsima).
//
// Licensed under the Apache License, Version 2.0 (the "License");
// you may not use this file except in compliance with the License.
// You may obtain a copy of the License at
//
//     http://www.apache.org/licenses/LICENSE-2.0
//
// Unless required by applicable law or agreed to in writing, software
// distributed under the License is distributed on an "AS IS" BASIS,
// WITHOUT WARRANTIES OR CONDITIONS OF ANY KIND, either express or implied.
// See the License for the specific language governing permissions and
// limitations under the License.

/**
 * @file MessageReceiver.cpp
 *
 */

#include <fastrtps/rtps/messages/MessageReceiver.h>

#include <fastrtps/rtps/resources/ListenResource.h>

#include <fastrtps/rtps/writer/StatefulWriter.h>
#include <fastrtps/rtps/reader/StatefulReader.h>

#include <fastrtps/rtps/writer/ReaderProxy.h>
#include <fastrtps/rtps/reader/WriterProxy.h>

#include <fastrtps/rtps/reader/timedevent/HeartbeatResponseDelay.h>

#include <fastrtps/rtps/writer/timedevent/NackResponseDelay.h>

#include <fastrtps/rtps/reader/ReaderListener.h>

#include "../participant/RTPSParticipantImpl.h"

#include <boost/thread/recursive_mutex.hpp>
#include <boost/thread/mutex.hpp>
#include <boost/thread/lock_guard.hpp>

#include <limits>
#include <cassert>


#include <fastrtps/log/Log.h>

#define IDSTRING "(ID:" << boost::this_thread::get_id() <<") "<< 

using namespace eprosima::fastrtps;

namespace eprosima {
namespace fastrtps{
namespace rtps {


MessageReceiver::MessageReceiver(RTPSParticipantImpl* participant) : mp_change(nullptr),
    participant_(participant) {}
MessageReceiver::MessageReceiver(RTPSParticipantImpl* participant, uint32_t rec_buffer_size) :
    m_rec_msg(rec_buffer_size),
#if HAVE_SECURITY
    m_crypto_msg(rec_buffer_size),
#endif
    mp_change(nullptr),
    participant_(participant)
    {
    }

void MessageReceiver::init(uint32_t rec_buffer_size){
    destVersion = c_ProtocolVersion;
    sourceVersion = c_ProtocolVersion;
    set_VendorId_Unknown(sourceVendorId);
    sourceGuidPrefix = c_GuidPrefix_Unknown;
    destGuidPrefix = c_GuidPrefix_Unknown;
    haveTimestamp = false;
    timestamp = c_TimeInvalid;

    defUniLoc.kind = LOCATOR_KIND_UDPv4;
    LOCATOR_ADDRESS_INVALID(defUniLoc.address);
    defUniLoc.port = LOCATOR_PORT_INVALID;
    logInfo(RTPS_MSG_IN,"Created with CDRMessage of size: "<<m_rec_msg.max_size);
    uint16_t max_payload = ((uint32_t)std::numeric_limits<uint16_t>::max() < rec_buffer_size) ? std::numeric_limits<uint16_t>::max() : (uint16_t)rec_buffer_size;
    mp_change = new CacheChange_t(max_payload, true);
}

MessageReceiver::~MessageReceiver()
{
    this->m_ParamList.deleteParams();
    delete(mp_change);
    logInfo(RTPS_MSG_IN,"");
}

void MessageReceiver::associateEndpoint(Endpoint *to_add){
    bool found = false;	
    boost::lock_guard<boost::mutex> guard(mtx);
    if(to_add->getAttributes()->endpointKind == WRITER){
        for(auto it = AssociatedWriters.begin();it != AssociatedWriters.end(); ++it){
            if( (*it) == (RTPSWriter*)to_add ){
                found = true;
                break;
            }
        }
        if(!found) AssociatedWriters.push_back((RTPSWriter*)to_add);
    }else{
        for(auto it = AssociatedReaders.begin();it != AssociatedReaders.end(); ++it){
            if( (*it) == (RTPSReader*)to_add ){
                found = true;
                break;
            }
        }
        if(!found)	AssociatedReaders.push_back((RTPSReader*)to_add);
    }
    return;
}
void MessageReceiver::removeEndpoint(Endpoint *to_remove){

    boost::lock_guard<boost::mutex> guard(mtx);
    if(to_remove->getAttributes()->endpointKind == WRITER){
        RTPSWriter* var = (RTPSWriter *)to_remove;
        for(auto it=AssociatedWriters.begin(); it !=AssociatedWriters.end(); ++it){
            if ((*it) == var){
                AssociatedWriters.erase(it);
                break;
            }
        }
    }else{
        RTPSReader *var = (RTPSReader *)to_remove;
        for(auto it=AssociatedReaders.begin(); it !=AssociatedReaders.end(); ++it){
            if ((*it) == var){
                AssociatedReaders.erase(it);
                break;
            }
        }
    }
    return;
}


void MessageReceiver::reset(){
    destVersion = c_ProtocolVersion;
    sourceVersion = c_ProtocolVersion;
    set_VendorId_Unknown(sourceVendorId);
    sourceGuidPrefix = c_GuidPrefix_Unknown;
    destGuidPrefix = c_GuidPrefix_Unknown;
    haveTimestamp = false;
    timestamp = c_TimeInvalid;

    unicastReplyLocatorList.clear();
    unicastReplyLocatorList.reserve(1);
    multicastReplyLocatorList.clear();
    multicastReplyLocatorList.reserve(1);
    Locator_t  loc;
    unicastReplyLocatorList.push_back(loc);
    multicastReplyLocatorList.push_back(defUniLoc);
    mp_change->kind = ALIVE;
    mp_change->sequenceNumber.high = 0;
    mp_change->sequenceNumber.low = 0;
    mp_change->writerGUID = c_Guid_Unknown;
    mp_change->serializedPayload.length = 0;
    mp_change->serializedPayload.pos = 0;
    for (uint8_t i = 0; i<16; ++i)
        mp_change->instanceHandle.value[i] = 0;
    mp_change->isRead = 0;
    mp_change->sourceTimestamp.seconds = 0;
    mp_change->sourceTimestamp.fraction = 0;
    mp_change->setFragmentSize(0);
    //cout << "MESSAGE RECEIVER RESEST WITH MAX SIZE: " << mp_change->serializedPayload.max_size << endl;
}

void MessageReceiver::processCDRMsg(const GuidPrefix_t& RTPSParticipantguidprefix,
        Locator_t* loc, CDRMessage_t*msg)
{
    if(msg->length < RTPSMESSAGE_HEADER_SIZE)
    {
        logWarning(RTPS_MSG_IN,IDSTRING"Received message too short, ignoring");
        return;
    }

    this->reset();

    destGuidPrefix = RTPSParticipantguidprefix;
    unicastReplyLocatorList.begin()->kind = loc->kind;

    uint8_t n_start = 0;
    if(loc->kind == 1)
        n_start = 12;
    else if(loc->kind == 2)
        n_start = 0;
    else
    {
        logWarning(RTPS_MSG_IN,IDSTRING"Locator kind invalid");
        return;
    }

    for(uint8_t i = n_start;i<16;i++)
    {
        unicastReplyLocatorList.begin()->address[i] = loc->address[i];
    }
    unicastReplyLocatorList.begin()->port = loc->port;
    msg->pos = 0; //Start reading at 0

    //Once everything is set, the reading begins:
    if(!checkRTPSHeader(msg))
        return;

#if HAVE_SECURITY
    CDRMessage_t* auxiliary_buffer = &m_crypto_msg;

    if(participant_->security_manager().decode_rtps_message(*msg, *auxiliary_buffer, sourceGuidPrefix))
    {
        // Swap
        std::swap(msg, auxiliary_buffer);
    }
#endif

    // Loop until there are no more submessages
    bool last_submsg = false;
    bool valid;
    int count = 0;
    SubmessageHeader_t submsgh; //Current submessage header
    //Pointers to different types of messages:

    while(msg->pos < msg->length)// end of the message
    {
        CDRMessage_t* submessage = msg;

#if HAVE_SECURITY
        if(participant_->security_manager().decode_rtps_submessage(*msg, *auxiliary_buffer, sourceGuidPrefix))
            submessage = auxiliary_buffer;
#endif

        //First 4 bytes must contain: ID | flags | octets to next header
        if(!readSubmessageHeader(submessage, &submsgh))
            return;

        if(submessage->pos + submsgh.submessageLength > submessage->length)
        {
            logWarning(RTPS_MSG_IN,IDSTRING"SubMsg of invalid length ("<<submsgh.submessageLength
                    << ") with current msg position/length (" << submessage->pos << "/" << submessage->length << ")");
            return;
        }
        if(submsgh.submessageLength == 0) //THIS IS THE LAST SUBMESSAGE
        {
            submsgh.submsgLengthLarger = submessage->length - submessage->pos;
        }
        valid = true;
        count++;
        switch(submsgh.submessageId)
        {
            case DATA:
                {
                    if(this->destGuidPrefix != RTPSParticipantguidprefix)
                    {
                        submessage->pos += submsgh.submessageLength;
                        logInfo(RTPS_MSG_IN,IDSTRING"Data Submsg ignored, DST is another RTPSParticipant");
                    }
                    else
                    {
                        logInfo(RTPS_MSG_IN,IDSTRING"Data Submsg received, processing.");
                        valid = proc_Submsg_Data(submessage, &submsgh, &last_submsg);
                    }
                    break;
                }
            case DATA_FRAG:
                if (this->destGuidPrefix != RTPSParticipantguidprefix)
                {
                    submessage->pos += submsgh.submessageLength;
                    logInfo(RTPS_MSG_IN, IDSTRING"DataFrag Submsg ignored, DST is another RTPSParticipant");
                }
                else
                {
                    logInfo(RTPS_MSG_IN, IDSTRING"DataFrag Submsg received, processing.");
                    valid = proc_Submsg_DataFrag(submessage, &submsgh, &last_submsg);
                }
                break;
            case GAP:
                {
                    if(this->destGuidPrefix != RTPSParticipantguidprefix)
                    {
                        submessage->pos += submsgh.submessageLength;
                        logInfo(RTPS_MSG_IN,IDSTRING"Gap Submsg ignored, DST is another RTPSParticipant...");
                    }
                    else
                    {
                        logInfo(RTPS_MSG_IN,IDSTRING"Gap Submsg received, processing...");
                        valid = proc_Submsg_Gap(submessage, &submsgh, &last_submsg);
                    }
                    break;
                }
            case ACKNACK:
                {
                    if(this->destGuidPrefix != RTPSParticipantguidprefix)
                    {
                        submessage->pos += submsgh.submessageLength;
                        logInfo(RTPS_MSG_IN,IDSTRING"Acknack Submsg ignored, DST is another RTPSParticipant...");
                    }
                    else
                    {
                        logInfo(RTPS_MSG_IN,IDSTRING"Acknack Submsg received, processing...");
                        valid = proc_Submsg_Acknack(submessage, &submsgh, &last_submsg);
                    }
                    break;
                }
            case NACK_FRAG:
                {
                    if (this->destGuidPrefix != RTPSParticipantguidprefix)
                    {
                        submessage->pos += submsgh.submessageLength;
                        logInfo(RTPS_MSG_IN, IDSTRING"NackFrag Submsg ignored, DST is another RTPSParticipant...");
                    }
                    else
                    {
                        logInfo(RTPS_MSG_IN, IDSTRING"NackFrag Submsg received, processing...");
                        valid = proc_Submsg_NackFrag(submessage, &submsgh, &last_submsg);
                    }
                    break;
                }
            case HEARTBEAT:
                {
                    if(this->destGuidPrefix != RTPSParticipantguidprefix)
                    {
                        submessage->pos += submsgh.submessageLength;
                        logInfo(RTPS_MSG_IN,IDSTRING"HB Submsg ignored, DST is another RTPSParticipant...");
                    }
                    else
                    {
                        logInfo(RTPS_MSG_IN,IDSTRING"Heartbeat Submsg received, processing...");
                        valid = proc_Submsg_Heartbeat(submessage, &submsgh, &last_submsg);
                    }
                    break;
                }
            case HEARTBEAT_FRAG:
                {
                    if (this->destGuidPrefix != RTPSParticipantguidprefix)
                    {
                        submessage->pos += submsgh.submessageLength;
                        logInfo(RTPS_MSG_IN, IDSTRING"HBFrag Submsg ignored, DST is another RTPSParticipant...");
                    }
                    else
                    {
                        logInfo(RTPS_MSG_IN, IDSTRING"HeartbeatFrag Submsg received, processing...");
                        valid = proc_Submsg_HeartbeatFrag(submessage, &submsgh, &last_submsg);
                    }
                    break;
                }
            case PAD:
                logWarning(RTPS_MSG_IN,IDSTRING"PAD messages not yet implemented, ignoring");
                submessage->pos += submsgh.submessageLength; //IGNORE AND CONTINUE
                break;
            case INFO_DST:
                logInfo(RTPS_MSG_IN,IDSTRING"InfoDST message received, processing...");
                valid = proc_Submsg_InfoDST(submessage, &submsgh, &last_submsg);
                break;
            case INFO_SRC:
                logInfo(RTPS_MSG_IN,IDSTRING"InfoSRC message received, processing...");
                valid = proc_Submsg_InfoSRC(submessage, &submsgh, &last_submsg);
                break;
            case INFO_TS:
                {
                    logInfo(RTPS_MSG_IN,IDSTRING"InfoTS Submsg received, processing...");
                    valid = proc_Submsg_InfoTS(submessage, &submsgh, &last_submsg);
                    break;
                }
            case INFO_REPLY:
                break;
            case INFO_REPLY_IP4:
                break;
            default:
                submessage->pos += submsgh.submessageLength; //ID NOT KNOWN. IGNORE AND CONTINUE
                break;
        }

        if(!valid || last_submsg)
            break;
    }

}

bool MessageReceiver::checkRTPSHeader(CDRMessage_t*msg) //check and proccess the RTPS Header
{

    if(msg->buffer[0] != 'R' ||  msg->buffer[1] != 'T' ||
            msg->buffer[2] != 'P' ||  msg->buffer[3] != 'S')
    {
        logInfo(RTPS_MSG_IN,IDSTRING"Msg received with no RTPS in header, ignoring...");
        return false;
    }

    msg->pos+=4;

    //CHECK AND SET protocol version
    if(msg->buffer[msg->pos] <= destVersion.m_major)
    {
        sourceVersion.m_major = msg->buffer[msg->pos];msg->pos++;
        sourceVersion.m_minor = msg->buffer[msg->pos];msg->pos++;
    }
    else
    {
        logWarning(RTPS_MSG_IN,IDSTRING"Major RTPS Version not supported");
        return false;
    }

    //Set source vendor id
    sourceVendorId[0] = msg->buffer[msg->pos];msg->pos++;
    sourceVendorId[1] = msg->buffer[msg->pos];msg->pos++;
    //set source guid prefix
    memcpy(sourceGuidPrefix.value,&msg->buffer[msg->pos],12);
    msg->pos+=12;
    haveTimestamp = false;
    return true;
}


bool MessageReceiver::readSubmessageHeader(CDRMessage_t* msg, SubmessageHeader_t* smh)
{
    if(msg->length - msg->pos < 4)
    {
        logWarning(RTPS_MSG_IN,IDSTRING"SubmessageHeader too short");
        return false;
    }
    smh->submessageId = msg->buffer[msg->pos];msg->pos++;
    smh->flags = msg->buffer[msg->pos];msg->pos++;
    //Set endianness of message
    msg->msg_endian = smh->flags & BIT(0) ? LITTLEEND : BIGEND;
    CDRMessage::readUInt16(msg,&smh->submessageLength);
    return true;
}

bool MessageReceiver::proc_Submsg_Data(CDRMessage_t* msg,SubmessageHeader_t* smh, bool* last)
{
    boost::lock_guard<boost::mutex> guard(mtx);

    // Reset param list
    m_ParamList.deleteParams();

<<<<<<< HEAD
    //READ and PROCESS
    if(smh->submessageLength < RTPSMESSAGE_DATA_MIN_LENGTH)
    {
        logInfo(RTPS_MSG_IN,IDSTRING"Too short submessage received, ignoring");
        return false;
    }
    //Fill flags bool values
    bool endiannessFlag = smh->flags & BIT(0) ? true : false;
    bool inlineQosFlag = smh->flags & BIT(1) ? true : false;
    bool dataFlag = smh->flags & BIT(2) ? true : false;
    bool keyFlag = smh->flags & BIT(3) ? true : false;
    if(keyFlag && dataFlag)
    {
        logWarning(RTPS_MSG_IN,IDSTRING"Message received with Data and Key Flag set, ignoring");
        return false;
    }

    //Assign message endianness
    if(endiannessFlag)
        msg->msg_endian = LITTLEEND;
    else
        msg->msg_endian = BIGEND;

    //Extra flags don't matter now. Avoid those bytes
    msg->pos+=2;

    int16_t octetsToInlineQos;
    CDRMessage::readInt16(msg, &octetsToInlineQos); //it should be 16 in this implementation

    //reader and writer ID
    EntityId_t readerID;
    CDRMessage::readEntityId(msg,&readerID);

    //WE KNOW THE READER THAT THE MESSAGE IS DIRECTED TO SO WE LOOK FOR IT:

    RTPSReader* firstReader = nullptr;
    if(AssociatedReaders.empty())
    {
        logWarning(RTPS_MSG_IN,IDSTRING"Data received when NO readers are listening");
        return false;
    }

    for(std::vector<RTPSReader*>::iterator it=AssociatedReaders.begin();
            it != AssociatedReaders.end(); ++it)
    {
        if((*it)->acceptMsgDirectedTo(readerID)) //add
        {
            firstReader = *it;
            break;
        }
    }
    if(firstReader == nullptr) //Reader not found
    {
        logWarning(RTPS_MSG_IN, IDSTRING"No Reader accepts this message (directed to: " <<readerID << ")");
        return false;
    }
    //FOUND THE READER.
    //We ask the reader for a cachechange to store the information.
    CacheChange_t* ch = mp_change;
    ch->writerGUID.guidPrefix = sourceGuidPrefix;
    CDRMessage::readEntityId(msg,&ch->writerGUID.entityId);

    //Get sequence number
    CDRMessage::readSequenceNumber(msg,&ch->sequenceNumber);

    if(ch->sequenceNumber <= SequenceNumber_t(0, 0) || (ch->sequenceNumber.high == -1 && ch->sequenceNumber.low == 0)) //message invalid //TODO make faster
    {
        logWarning(RTPS_MSG_IN,IDSTRING"Invalid message received, bad sequence Number");
        return false;
    }

    //Jump ahead if more parameters are before inlineQos (not in this version, maybe if further minor versions.)
    if(octetsToInlineQos > RTPSMESSAGE_OCTETSTOINLINEQOS_DATASUBMSG)
        msg->pos += (octetsToInlineQos-RTPSMESSAGE_OCTETSTOINLINEQOS_DATASUBMSG);

    int32_t inlineQosSize = 0;

    if(inlineQosFlag)
    {
        inlineQosSize = ParameterList::readParameterListfromCDRMsg(msg, &m_ParamList, ch);

        if(inlineQosSize <= 0)
        {
            logInfo(RTPS_MSG_IN,IDSTRING"SubMessage Data ERROR, Inline Qos ParameterList error");
            return false;
        }

    }

    if(dataFlag || keyFlag)
    {
        uint32_t payload_size;
        if(smh->submessageLength>0)
            payload_size = smh->submessageLength - (RTPSMESSAGE_DATA_EXTRA_INLINEQOS_SIZE+octetsToInlineQos+inlineQosSize);
        else
            payload_size = smh->submsgLengthLarger;

        msg->pos+=1;
        octet encapsulation =0;
        CDRMessage::readOctet(msg,&encapsulation);

        ch->serializedPayload.encapsulation = (uint16_t)encapsulation;
        msg->pos+=2; //CDR Options, not used in this version

        if(dataFlag)
        {
            if(ch->serializedPayload.max_size >= payload_size-2-2)
            {
                ch->serializedPayload.length = payload_size-2-2;
                CDRMessage::readData(msg,ch->serializedPayload.data,ch->serializedPayload.length);
                ch->kind = ALIVE;
            }
=======
	//READ and PROCESS
	if(smh->submessageLength < RTPSMESSAGE_DATA_MIN_LENGTH)
	{
		logInfo(RTPS_MSG_IN,IDSTRING"Too short submessage received, ignoring");
		return false;
	}
	//Fill flags bool values
	bool endiannessFlag = smh->flags & BIT(0) ? true : false;
	bool inlineQosFlag = smh->flags & BIT(1) ? true : false;
	bool dataFlag = smh->flags & BIT(2) ? true : false;
	bool keyFlag = smh->flags & BIT(3) ? true : false;
	if(keyFlag && dataFlag)
	{
		logWarning(RTPS_MSG_IN,IDSTRING"Message received with Data and Key Flag set, ignoring");
		return false;
	}

	//Assign message endianness
	if(endiannessFlag)
		msg->msg_endian = LITTLEEND;
	else
		msg->msg_endian = BIGEND;

	//Extra flags don't matter now. Avoid those bytes
	msg->pos+=2;

	int16_t octetsToInlineQos;
	CDRMessage::readInt16(msg,&octetsToInlineQos); //it should be 16 in this implementation

	//reader and writer ID
	EntityId_t readerID;
	CDRMessage::readEntityId(msg,&readerID);

	//WE KNOW THE READER THAT THE MESSAGE IS DIRECTED TO SO WE LOOK FOR IT:

	RTPSReader* firstReader = nullptr;
	if(AssociatedReaders.empty())
	{
		logWarning(RTPS_MSG_IN,IDSTRING"Data received when NO readers are listening");
		return false;
	}

	for(std::vector<RTPSReader*>::iterator it=AssociatedReaders.begin();
		it != AssociatedReaders.end(); ++it)
	{
		if((*it)->acceptMsgDirectedTo(readerID)) //add
		{
			firstReader = *it;
			break;
		}
	}
	if(firstReader == nullptr) //Reader not found
	{
		logWarning(RTPS_MSG_IN, IDSTRING"No Reader accepts this message (directed to: " <<readerID << ")");
		return false;
	}
	//FOUND THE READER.
	//We ask the reader for a cachechange to store the information.
	CacheChange_t* ch = mp_change;
	ch->writerGUID.guidPrefix = sourceGuidPrefix;
	CDRMessage::readEntityId(msg,&ch->writerGUID.entityId);

	//Get sequence number
	CDRMessage::readSequenceNumber(msg,&ch->sequenceNumber);

	if(ch->sequenceNumber <= SequenceNumber_t(0, 0) || (ch->sequenceNumber.high == -1 && ch->sequenceNumber.low == 0)) //message invalid //TODO make faster
	{
		logWarning(RTPS_MSG_IN,IDSTRING"Invalid message received, bad sequence Number");
		return false;
	}

	//Jump ahead if more parameters are before inlineQos (not in this version, maybe if further minor versions.)
	if(octetsToInlineQos > RTPSMESSAGE_OCTETSTOINLINEQOS_DATASUBMSG)
    {
        msg->pos += (octetsToInlineQos - RTPSMESSAGE_OCTETSTOINLINEQOS_DATASUBMSG);
        if (msg->pos > msg->length)
        {
            logWarning(RTPS_MSG_IN, IDSTRING "Invalid jump through msg, msg->pos " << msg->pos << " > msg->length " << msg->length);
            return false;
        }
    }


	int32_t inlineQosSize = 0;

	if(inlineQosFlag)
	{
		inlineQosSize = ParameterList::readParameterListfromCDRMsg(msg, &m_ParamList, ch);

		if(inlineQosSize <= 0)
		{
			logInfo(RTPS_MSG_IN,IDSTRING"SubMessage Data ERROR, Inline Qos ParameterList error");
			return false;
		}

	}

	if(dataFlag || keyFlag)
	{
		uint32_t payload_size;
		if(smh->submessageLength>0)
			payload_size = smh->submessageLength - (RTPSMESSAGE_DATA_EXTRA_INLINEQOS_SIZE+octetsToInlineQos+inlineQosSize);
		else
			payload_size = smh->submsgLengthLarger;

		msg->pos+=1;
		octet encapsulation =0;
		CDRMessage::readOctet(msg,&encapsulation);

		ch->serializedPayload.encapsulation = (uint16_t)encapsulation;
		msg->pos+=2; //CDR Options, not used in this version

		if(dataFlag)
		{
			if(ch->serializedPayload.max_size >= payload_size-2-2)
			{
				ch->serializedPayload.length = payload_size-2-2;
				CDRMessage::readData(msg,ch->serializedPayload.data,ch->serializedPayload.length);
				ch->kind = ALIVE;
			}
>>>>>>> c67c6435
            else
            {
                logWarning(RTPS_MSG_IN,IDSTRING"Serialized Payload larger than maximum allowed size "
                        "("<<payload_size-2-2<<"/"<<ch->serializedPayload.max_size<<")");
                return false;
            }
        }
        else if(keyFlag)
        {
            Endianness_t previous_endian = msg->msg_endian;
            if(ch->serializedPayload.encapsulation == PL_CDR_BE)
                msg->msg_endian = BIGEND;
            else if(ch->serializedPayload.encapsulation == PL_CDR_LE)
                msg->msg_endian = LITTLEEND;
            else
            {
                logError(RTPS_MSG_IN,IDSTRING"Bad encapsulation for KeyHash and status parameter list");
                return false;
            }
            //uint32_t param_size;
            if(ParameterList::readParameterListfromCDRMsg(msg, &m_ParamList, ch) <= 0)
            {
                logInfo(RTPS_MSG_IN,IDSTRING"SubMessage Data ERROR, keyFlag ParameterList");
                return false;
            }
            msg->msg_endian = previous_endian;
        }
    }
    //Is the final message?
    if(smh->submessageLength == 0)
        *last = true;

    // Set sourcetimestamp
    if(haveTimestamp)
        ch->sourceTimestamp = this->timestamp;


    //FIXME: DO SOMETHING WITH PARAMETERLIST CREATED.
    logInfo(RTPS_MSG_IN,IDSTRING"from Writer " << ch->writerGUID << "; possible RTPSReaders: "<<AssociatedReaders.size());
    //Look for the correct reader to add the change
    for(std::vector<RTPSReader*>::iterator it = AssociatedReaders.begin();
            it != AssociatedReaders.end(); ++it)
    {
        if((*it)->acceptMsgDirectedTo(readerID))
        {
            (*it)->processDataMsg(ch);
        }
    }

    logInfo(RTPS_MSG_IN,IDSTRING"Sub Message DATA processed");
    return true;
}

bool MessageReceiver::proc_Submsg_DataFrag(CDRMessage_t* msg, SubmessageHeader_t* smh, bool* last)
{
<<<<<<< HEAD
    boost::lock_guard<boost::mutex> guard(mtx);

    // Reset param list
    m_ParamList.deleteParams();

    //READ and PROCESS
    if (smh->submessageLength < RTPSMESSAGE_DATA_MIN_LENGTH)
    {
        logInfo(RTPS_MSG_IN, IDSTRING"Too short submessage received, ignoring");
        return false;
    }

    //Fill flags bool values
    bool endiannessFlag = smh->flags & BIT(0) ? true : false;
    bool inlineQosFlag = smh->flags & BIT(1) ? true : false;
    bool keyFlag = smh->flags & BIT(2) ? true : false;

    //Assign message endianness
    if (endiannessFlag)
        msg->msg_endian = LITTLEEND;
    else
        msg->msg_endian = BIGEND;

    //Extra flags don't matter now. Avoid those bytes
    msg->pos += 2;

    int16_t octetsToInlineQos;
    CDRMessage::readInt16(msg, &octetsToInlineQos); //it should be 16 in this implementation

    //reader and writer ID
    EntityId_t readerID;
    CDRMessage::readEntityId(msg, &readerID);

    //WE KNOW THE READER THAT THE MESSAGE IS DIRECTED TO SO WE LOOK FOR IT:
    if(AssociatedReaders.empty())
    {
        logWarning(RTPS_MSG_IN, IDSTRING"Data received when NO readers are listening");
        return false;
    }

    RTPSReader* firstReader = nullptr;
    for (std::vector<RTPSReader*>::iterator it = AssociatedReaders.begin();
            it != AssociatedReaders.end(); ++it)
    {
        if ((*it)->acceptMsgDirectedTo(readerID)) //add
        {
            firstReader = *it;
            break;
        }
    }

    if (firstReader == nullptr) //Reader not found
    {
        logWarning(RTPS_MSG_IN, IDSTRING"No Reader accepts this message (directed to: " << readerID << ")");
        return false;
    }

    //FOUND THE READER.
    //We ask the reader for a cachechange to store the information.
    CacheChange_t* ch = mp_change;
    ch->writerGUID.guidPrefix = sourceGuidPrefix;
    CDRMessage::readEntityId(msg, &ch->writerGUID.entityId);

    //Get sequence number
    CDRMessage::readSequenceNumber(msg, &ch->sequenceNumber);

    if (ch->sequenceNumber.to64long() <= 0 || (ch->sequenceNumber.high == -1 && ch->sequenceNumber.low == 0)) //message invalid //TODO make faster
    {
        logWarning(RTPS_MSG_IN, IDSTRING"Invalid message received, bad sequence Number");
        return false;
    }

    // READ FRAGMENT NUMBER
    uint32_t fragmentStartingNum;
    CDRMessage::readUInt32(msg, &fragmentStartingNum);

    // READ FRAGMENTSINSUBMESSAGE
    uint16_t fragmentsInSubmessage;
    CDRMessage::readUInt16(msg, &fragmentsInSubmessage);

    // READ FRAGMENTSIZE
    uint16_t fragmentSize;
    CDRMessage::readUInt16(msg, &fragmentSize);

    // READ SAMPLESIZE
    uint32_t sampleSize;
    CDRMessage::readUInt32(msg, &sampleSize);

    //Jump ahead if more parameters are before inlineQos (not in this version, maybe if further minor versions.)
    if (octetsToInlineQos > RTPSMESSAGE_OCTETSTOINLINEQOS_DATAFRAGSUBMSG)
        msg->pos += (octetsToInlineQos - RTPSMESSAGE_OCTETSTOINLINEQOS_DATAFRAGSUBMSG);

    int32_t inlineQosSize = 0;

    if (inlineQosFlag)
    {
        inlineQosSize = ParameterList::readParameterListfromCDRMsg(msg, &m_ParamList, ch);

        if (inlineQosSize <= 0)
        {
            logInfo(RTPS_MSG_IN, IDSTRING"SubMessage Data ERROR, Inline Qos ParameterList error");
            //firstReader->releaseCache(ch);
            return false;
        }
    }

    uint32_t payload_size;
    if (smh->submessageLength>0)
        payload_size = smh->submessageLength - (RTPSMESSAGE_DATA_EXTRA_INLINEQOS_SIZE + octetsToInlineQos + inlineQosSize);
    else
        payload_size = smh->submsgLengthLarger;

    // Validations??? XXX TODO
=======
   boost::lock_guard<boost::mutex> guard(mtx);

	// Reset param list
	m_ParamList.deleteParams();

	//READ and PROCESS
	if (smh->submessageLength < RTPSMESSAGE_DATA_MIN_LENGTH)
	{
		logInfo(RTPS_MSG_IN, IDSTRING"Too short submessage received, ignoring");
		return false;
	}
	
	//Fill flags bool values
	bool endiannessFlag = smh->flags & BIT(0) ? true : false;
	bool inlineQosFlag = smh->flags & BIT(1) ? true : false;
	bool keyFlag = smh->flags & BIT(2) ? true : false;

	//Assign message endianness
	if (endiannessFlag)
		msg->msg_endian = LITTLEEND;
	else
		msg->msg_endian = BIGEND;

	//Extra flags don't matter now. Avoid those bytes
	msg->pos += 2;

	int16_t octetsToInlineQos;
	CDRMessage::readInt16(msg, &octetsToInlineQos); //it should be 16 in this implementation

	//reader and writer ID
	EntityId_t readerID;
	CDRMessage::readEntityId(msg, &readerID);

	//WE KNOW THE READER THAT THE MESSAGE IS DIRECTED TO SO WE LOOK FOR IT:
	if(AssociatedReaders.empty())
	{
		logWarning(RTPS_MSG_IN, IDSTRING"Data received when NO readers are listening");
		return false;
	}

	RTPSReader* firstReader = nullptr;
	for (std::vector<RTPSReader*>::iterator it = AssociatedReaders.begin();
		it != AssociatedReaders.end(); ++it)
	{
		if ((*it)->acceptMsgDirectedTo(readerID)) //add
		{
			firstReader = *it;
			break;
		}
	}

	if (firstReader == nullptr) //Reader not found
	{
		logWarning(RTPS_MSG_IN, IDSTRING"No Reader accepts this message (directed to: " << readerID << ")");
		return false;
	}

	//FOUND THE READER.
	//We ask the reader for a cachechange to store the information.
	CacheChange_t* ch = mp_change;
	ch->writerGUID.guidPrefix = sourceGuidPrefix;
	CDRMessage::readEntityId(msg, &ch->writerGUID.entityId);
	
	//Get sequence number
	CDRMessage::readSequenceNumber(msg, &ch->sequenceNumber);

	if (ch->sequenceNumber.to64long() <= 0 || (ch->sequenceNumber.high == -1 && ch->sequenceNumber.low == 0)) //message invalid //TODO make faster
	{
		logWarning(RTPS_MSG_IN, IDSTRING"Invalid message received, bad sequence Number");
		return false;
	}

	// READ FRAGMENT NUMBER
	uint32_t fragmentStartingNum;
	CDRMessage::readUInt32(msg, &fragmentStartingNum);

	// READ FRAGMENTSINSUBMESSAGE
	uint16_t fragmentsInSubmessage;
	CDRMessage::readUInt16(msg, &fragmentsInSubmessage);

	// READ FRAGMENTSIZE
	uint16_t fragmentSize;
	CDRMessage::readUInt16(msg, &fragmentSize);

	// READ SAMPLESIZE
	uint32_t sampleSize;
	CDRMessage::readUInt32(msg, &sampleSize);

	//Jump ahead if more parameters are before inlineQos (not in this version, maybe if further minor versions.)
	if (octetsToInlineQos > RTPSMESSAGE_OCTETSTOINLINEQOS_DATAFRAGSUBMSG)
    {
        msg->pos += (octetsToInlineQos - RTPSMESSAGE_OCTETSTOINLINEQOS_DATAFRAGSUBMSG);
        if (msg->pos > msg->length)
        {
            logWarning(RTPS_MSG_IN, IDSTRING "Invalid jump through msg, msg->pos " << msg->pos << " > msg->length " << msg->length);
            return false;
        }
    }

	int32_t inlineQosSize = 0;

	if (inlineQosFlag)
	{
		inlineQosSize = ParameterList::readParameterListfromCDRMsg(msg, &m_ParamList, ch);

		if (inlineQosSize <= 0)
		{
			logInfo(RTPS_MSG_IN, IDSTRING"SubMessage Data ERROR, Inline Qos ParameterList error");
			//firstReader->releaseCache(ch);
			return false;
		}
	}

	uint32_t payload_size;
	if (smh->submessageLength>0)
		payload_size = smh->submessageLength - (RTPSMESSAGE_DATA_EXTRA_INLINEQOS_SIZE + octetsToInlineQos + inlineQosSize);
	else
		payload_size = smh->submsgLengthLarger;

	// Validations??? XXX TODO
>>>>>>> c67c6435

    // Only read encapsulation when is the first fragment.
    // Rest of fragments don't have the encapsulation.
    if(fragmentStartingNum == 1)
    {
        msg->pos += 1;
        octet encapsulation = 0;
        CDRMessage::readOctet(msg, &encapsulation);

        ch->serializedPayload.encapsulation = (uint16_t)encapsulation;
        msg->pos += 2; //CDR Options, not used in this version
    }

    if (!keyFlag)
    {
        if (ch->serializedPayload.max_size >= payload_size)
        {
            ch->serializedPayload.length = payload_size;

            // TODO Mejorar el reubicar el vector de fragmentos.
            ch->setFragmentSize(fragmentSize);
            ch->getDataFragments()->clear();
            ch->getDataFragments()->resize(fragmentsInSubmessage, ChangeFragmentStatus_t::PRESENT);

            CDRMessage::readData(msg,
                    ch->serializedPayload.data, payload_size);

            ch->kind = ALIVE;
        }
        else
        {
            logWarning(RTPS_MSG_IN, IDSTRING"Serialized Payload larger than maximum allowed size "
                    "(" << payload_size << "/" << ch->serializedPayload.max_size << ")");
            //firstReader->releaseCache(ch);
            return false;
        }
    }
    else if (keyFlag)
    {
        /* XXX TODO
           Endianness_t previous_endian = msg->msg_endian;
           if (ch->serializedPayload.encapsulation == PL_CDR_BE)
           msg->msg_endian = BIGEND;
           else if (ch->serializedPayload.encapsulation == PL_CDR_LE)
           msg->msg_endian = LITTLEEND;
           else
           {
           logError(RTPS_MSG_IN, IDSTRING"Bad encapsulation for KeyHash and status parameter list");
           return false;
           }
        //uint32_t param_size;
        if (ParameterList::readParameterListfromCDRMsg(msg, &m_ParamList, ch) <= 0)
        {
        logInfo(RTPS_MSG_IN, IDSTRING"SubMessage Data ERROR, keyFlag ParameterList");
        return false;
        }
        msg->msg_endian = previous_endian;
        */
    }

    //Is the final message?
    if (smh->submessageLength == 0)
        *last = true;

    // Set sourcetimestamp
    if (haveTimestamp)
        ch->sourceTimestamp = this->timestamp;

    //FIXME: DO SOMETHING WITH PARAMETERLIST CREATED.
    logInfo(RTPS_MSG_IN, IDSTRING"from Writer " << ch->writerGUID << "; possible RTPSReaders: " << AssociatedReaders.size());
    //Look for the correct reader to add the change
    for (std::vector<RTPSReader*>::iterator it = AssociatedReaders.begin();
            it != AssociatedReaders.end(); ++it)
    {
        if ((*it)->acceptMsgDirectedTo(readerID))
        {
            (*it)->processDataFragMsg(ch, sampleSize, fragmentStartingNum);
        }
    }

    logInfo(RTPS_MSG_IN, IDSTRING"Sub Message DATA processed");

    return true;
}


bool MessageReceiver::proc_Submsg_Heartbeat(CDRMessage_t* msg,SubmessageHeader_t* smh, bool* last)
{
    bool endiannessFlag = smh->flags & BIT(0) ? true : false;
    bool finalFlag = smh->flags & BIT(1) ? true : false;
    bool livelinessFlag = smh->flags & BIT(2) ? true : false;
    //Assign message endianness
    if(endiannessFlag)
        msg->msg_endian = LITTLEEND;
    else
        msg->msg_endian = BIGEND;

    GUID_t readerGUID, writerGUID;
    readerGUID.guidPrefix = destGuidPrefix;
    CDRMessage::readEntityId(msg,&readerGUID.entityId);
    writerGUID.guidPrefix = sourceGuidPrefix;
    CDRMessage::readEntityId(msg,&writerGUID.entityId);
    SequenceNumber_t firstSN, lastSN;
    CDRMessage::readSequenceNumber(msg,&firstSN);
    CDRMessage::readSequenceNumber(msg,&lastSN);
    if(lastSN < firstSN && lastSN != SequenceNumber_t(0, 0))
    {
        logInfo(RTPS_MSG_IN,IDSTRING"HB Received with lastSN < firstSN, ignoring");
        return false;
    }
    uint32_t HBCount;
    CDRMessage::readUInt32(msg,&HBCount);

    boost::lock_guard<boost::mutex> guard(mtx);
    //Look for the correct reader and writers:
    for (std::vector<RTPSReader*>::iterator it = AssociatedReaders.begin();
            it != AssociatedReaders.end(); ++it)
    {
        if((*it)->acceptMsgDirectedTo(readerGUID.entityId))
        {
            (*it)->processHeartbeatMsg(writerGUID, HBCount, firstSN, lastSN, finalFlag, livelinessFlag);
        }
    }
    //Is the final message?
    if(smh->submessageLength == 0)
        *last = true;
    return true;
}


bool MessageReceiver::proc_Submsg_Acknack(CDRMessage_t* msg,SubmessageHeader_t* smh, bool* last)
{
    bool endiannessFlag = smh->flags & BIT(0) ? true : false;
    bool finalFlag = smh->flags & BIT(1) ? true: false;
    //Assign message endianness
    if(endiannessFlag)
        msg->msg_endian = LITTLEEND;
    else
        msg->msg_endian = BIGEND;
    GUID_t readerGUID,writerGUID;
    readerGUID.guidPrefix = sourceGuidPrefix;
    CDRMessage::readEntityId(msg,&readerGUID.entityId);
    writerGUID.guidPrefix = destGuidPrefix;
    CDRMessage::readEntityId(msg,&writerGUID.entityId);


    SequenceNumberSet_t SNSet;
    CDRMessage::readSequenceNumberSet(msg,&SNSet);
    uint32_t Ackcount;
    CDRMessage::readUInt32(msg,&Ackcount);
    //Is the final message?
    if(smh->submessageLength == 0)
        *last = true;

    boost::lock_guard<boost::mutex> guard(mtx);
    //Look for the correct writer to use the acknack
    for (std::vector<RTPSWriter*>::iterator it = AssociatedWriters.begin();
            it != AssociatedWriters.end(); ++it)
    {
        //Look for the readerProxy the acknack is from
        boost::lock_guard<boost::recursive_mutex> guardW(*(*it)->getMutex());

        if((*it)->getGuid() == writerGUID)
        {
            if((*it)->getAttributes()->reliabilityKind == RELIABLE)
            {
                StatefulWriter* SF = (StatefulWriter*)(*it);

                for(auto rit = SF->matchedReadersBegin();rit!=SF->matchedReadersEnd();++rit)
                {
                    boost::lock_guard<boost::recursive_mutex> guardReaderProxy(*(*rit)->mp_mutex);

                    if((*rit)->m_att.guid == readerGUID )
                    {
                        if((*rit)->m_lastAcknackCount < Ackcount)
                        {
                            (*rit)->m_lastAcknackCount = Ackcount;
                            bool maybe_all_acks = (*rit)->acked_changes_set(SNSet.base);
                            std::vector<SequenceNumber_t> set_vec = SNSet.get_set();
                            if ((*rit)->requested_changes_set(set_vec))
                                (*rit)->mp_nackResponse->restart_timer();
                            else if (!finalFlag)
                            {
                                if(SNSet.base == SequenceNumber_t(0, 0) && SNSet.isSetEmpty())
                                {
                                    SF->send_heartbeat_to(**rit);
                                }

                                SF->mp_periodicHB->restart_timer();
                            }

                            if(SF->getAttributes()->durabilityKind == VOLATILE)
                            {
                                // Clean history.
                                // TODO Change mechanism
                                SF->clean_history();
                            }

                            // Check if all CacheChange are acknowledge, because a user could be waiting
                            // for this.
                            if(maybe_all_acks)
                                SF->check_for_all_acked();

                        }
                        break;
                    }
                }
                return true;
            }
            else
            {
                logInfo(RTPS_MSG_IN,IDSTRING"Acknack msg to NOT stateful writer ");
                return false;
            }
        }
    }
    logInfo(RTPS_MSG_IN,IDSTRING"Acknack msg to UNKNOWN writer (I loooked through "
            << AssociatedWriters.size() << " writers in this ListenResource)");
    return false;
}



bool MessageReceiver::proc_Submsg_Gap(CDRMessage_t* msg,SubmessageHeader_t* smh, bool* last)
{
    bool endiannessFlag = smh->flags & BIT(0) ? true : false;
    //Assign message endianness
    if(endiannessFlag)
        msg->msg_endian = LITTLEEND;
    else
        msg->msg_endian = BIGEND;

    //Is the final message?
    if(smh->submessageLength == 0)
        *last = true;

    GUID_t writerGUID,readerGUID;
    readerGUID.guidPrefix = destGuidPrefix;
    CDRMessage::readEntityId(msg,&readerGUID.entityId);
    writerGUID.guidPrefix = sourceGuidPrefix;
    CDRMessage::readEntityId(msg,&writerGUID.entityId);
    SequenceNumber_t gapStart;
    CDRMessage::readSequenceNumber(msg,&gapStart);
    SequenceNumberSet_t gapList;
    CDRMessage::readSequenceNumberSet(msg,&gapList);
    if(gapStart <= SequenceNumber_t(0, 0))
        return false;

    boost::lock_guard<boost::mutex> guard(mtx);
    for (std::vector<RTPSReader*>::iterator it = AssociatedReaders.begin();
            it != AssociatedReaders.end(); ++it)
    {
        if((*it)->acceptMsgDirectedTo(readerGUID.entityId))
        {
            (*it)->processGapMsg(writerGUID, gapStart, gapList);
        }
    }

    return true;
}

bool MessageReceiver::proc_Submsg_InfoTS(CDRMessage_t* msg,SubmessageHeader_t* smh, bool* last)
{
    bool endiannessFlag = smh->flags & BIT(0) ? true : false;
    bool timeFlag = smh->flags & BIT(1) ? true : false;
    //Assign message endianness
    if(endiannessFlag)
        msg->msg_endian = LITTLEEND;
    else
        msg->msg_endian = BIGEND;
    //Is the final message?
    if(smh->submessageLength == 0)
        *last = true;
    if(!timeFlag)
    {
        haveTimestamp = true;
        CDRMessage::readTimestamp(msg,&timestamp);
    }
    else
        haveTimestamp = false;

    return true;
}

bool MessageReceiver::proc_Submsg_InfoDST(CDRMessage_t* msg,SubmessageHeader_t* smh, bool* last)
{
    bool endiannessFlag = smh->flags & BIT(0) ? true : false;
    //bool timeFlag = smh->flags & BIT(1) ? true : false;
    //Assign message endianness
    if(endiannessFlag)
        msg->msg_endian = LITTLEEND;
    else
        msg->msg_endian = BIGEND;
    GuidPrefix_t guidP;
    CDRMessage::readData(msg,guidP.value,12);
    if(guidP != c_GuidPrefix_Unknown)
    {
        this->destGuidPrefix = guidP;
        logInfo(RTPS_MSG_IN,IDSTRING"DST RTPSParticipant is now: "<< this->destGuidPrefix);
    }
    //Is the final message?
    if(smh->submessageLength == 0)
        *last = true;
    return true;
}

bool MessageReceiver::proc_Submsg_InfoSRC(CDRMessage_t* msg,SubmessageHeader_t* smh, bool* last)
{
    bool endiannessFlag = smh->flags & BIT(0) ? true : false;
    //bool timeFlag = smh->flags & BIT(1) ? true : false;
    //Assign message endianness
    if(endiannessFlag)
        msg->msg_endian = LITTLEEND;
    else
        msg->msg_endian = BIGEND;
    if(smh->submessageLength == 20 || smh->submessageLength==0)
    {
        //AVOID FIRST 4 BYTES:
        msg->pos+=4;
        CDRMessage::readOctet(msg,&this->sourceVersion.m_major);
        CDRMessage::readOctet(msg,&this->sourceVersion.m_minor);
        CDRMessage::readData(msg,this->sourceVendorId,2);
        CDRMessage::readData(msg,this->sourceGuidPrefix.value,12);
        //Is the final message?
        if(smh->submessageLength == 0)
            *last = true;
        logInfo(RTPS_MSG_IN,IDSTRING"SRC RTPSParticipant is now: "<<this->sourceGuidPrefix);
        return true;
    }
    return false;
}

bool MessageReceiver::proc_Submsg_NackFrag(CDRMessage_t*msg, SubmessageHeader_t* smh, bool*last) {


    bool endiannessFlag = smh->flags & BIT(0) ? true : false;
    //Assign message endianness
    if (endiannessFlag)
        msg->msg_endian = LITTLEEND;
    else
        msg->msg_endian = BIGEND;

    GUID_t readerGUID, writerGUID;
    readerGUID.guidPrefix = sourceGuidPrefix;
    CDRMessage::readEntityId(msg, &readerGUID.entityId);
    writerGUID.guidPrefix = destGuidPrefix;
    CDRMessage::readEntityId(msg, &writerGUID.entityId);

    SequenceNumber_t writerSN;
    CDRMessage::readSequenceNumber(msg, &writerSN);

    FragmentNumberSet_t fnState;
    CDRMessage::readFragmentNumberSet(msg, &fnState);

    uint32_t Ackcount;
    CDRMessage::readUInt32(msg, &Ackcount);

    if (smh->submessageLength == 0)
        *last = true;

    boost::lock_guard<boost::mutex> guard(mtx);
    //Look for the correct writer to use the acknack
    for (std::vector<RTPSWriter*>::iterator it = AssociatedWriters.begin();
            it != AssociatedWriters.end(); ++it)
    {
        //Look for the readerProxy the acknack is from
        boost::lock_guard<boost::recursive_mutex> guardW(*(*it)->getMutex());
        if ((*it)->getGuid() == writerGUID)
        {
            if ((*it)->getAttributes()->reliabilityKind == RELIABLE)
            {
                StatefulWriter* SF = (StatefulWriter*)(*it);

                for (auto rit = SF->matchedReadersBegin(); rit != SF->matchedReadersEnd(); ++rit)
                {
                    boost::lock_guard<boost::recursive_mutex> guardReaderProxy(*(*rit)->mp_mutex);

                    if ((*rit)->m_att.guid == readerGUID)
                    {
                        if ((*rit)->getLastNackfragCount() < Ackcount)
                        {
                            (*rit)->setLastNackfragCount(Ackcount);
                            // TODO Not doing Acknowledged.
                            if((*rit)->requested_fragment_set(writerSN, fnState))
                            {
                                (*rit)->mp_nackResponse->restart_timer();
                            }
                        }
                        break;
                    }
                }
                return true;
            }
            else
            {
                logInfo(RTPS_MSG_IN, IDSTRING"Acknack msg to NOT stateful writer ");
                return false;
            }
        }
    }
    logInfo(RTPS_MSG_IN, IDSTRING"Acknack msg to UNKNOWN writer (I looked through "
            << AssociatedWriters.size() << " writers in this ListenResource)");
    return false;
}

bool MessageReceiver::proc_Submsg_HeartbeatFrag(CDRMessage_t*msg, SubmessageHeader_t* smh, bool*last) {

    bool endiannessFlag = smh->flags & BIT(0) ? true : false;
    //Assign message endianness
    if (endiannessFlag)
        msg->msg_endian = LITTLEEND;
    else
        msg->msg_endian = BIGEND;

    GUID_t readerGUID, writerGUID;
    readerGUID.guidPrefix = destGuidPrefix;
    CDRMessage::readEntityId(msg, &readerGUID.entityId);
    writerGUID.guidPrefix = sourceGuidPrefix;
    CDRMessage::readEntityId(msg, &writerGUID.entityId);

    SequenceNumber_t writerSN;
    CDRMessage::readSequenceNumber(msg, &writerSN);

    FragmentNumber_t lastFN;
    CDRMessage::readUInt32(msg, (uint32_t*)&lastFN);

    uint32_t HBCount;
    CDRMessage::readUInt32(msg, &HBCount);

    // XXX TODO VALIDATE DATA?

    boost::lock_guard<boost::mutex> guard(mtx);
    //Look for the correct reader and writers:
    for (std::vector<RTPSReader*>::iterator it = AssociatedReaders.begin();
            it != AssociatedReaders.end(); ++it)
    {
        /* XXX TODO PROCESS
           if ((*it)->acceptMsgDirectedTo(readerGUID.entityId))
           {
           (*it)->processHeartbeatMsg(writerGUID, HBCount, firstSN, lastSN, finalFlag, livelinessFlag);
           }
           */
    }

    //Is the final message?
    if (smh->submessageLength == 0)
        *last = true;
    return true;
}


}
} /* namespace rtps */
} /* namespace eprosima */<|MERGE_RESOLUTION|>--- conflicted
+++ resolved
@@ -433,7 +433,6 @@
     // Reset param list
     m_ParamList.deleteParams();
 
-<<<<<<< HEAD
     //READ and PROCESS
     if(smh->submessageLength < RTPSMESSAGE_DATA_MIN_LENGTH)
     {
@@ -507,7 +506,14 @@
 
     //Jump ahead if more parameters are before inlineQos (not in this version, maybe if further minor versions.)
     if(octetsToInlineQos > RTPSMESSAGE_OCTETSTOINLINEQOS_DATASUBMSG)
-        msg->pos += (octetsToInlineQos-RTPSMESSAGE_OCTETSTOINLINEQOS_DATASUBMSG);
+    {
+        msg->pos += (octetsToInlineQos - RTPSMESSAGE_OCTETSTOINLINEQOS_DATASUBMSG);
+        if (msg->pos > msg->length)
+        {
+            logWarning(RTPS_MSG_IN, IDSTRING "Invalid jump through msg, msg->pos " << msg->pos << " > msg->length " << msg->length);
+            return false;
+        }
+    }
 
     int32_t inlineQosSize = 0;
 
@@ -546,128 +552,6 @@
                 CDRMessage::readData(msg,ch->serializedPayload.data,ch->serializedPayload.length);
                 ch->kind = ALIVE;
             }
-=======
-	//READ and PROCESS
-	if(smh->submessageLength < RTPSMESSAGE_DATA_MIN_LENGTH)
-	{
-		logInfo(RTPS_MSG_IN,IDSTRING"Too short submessage received, ignoring");
-		return false;
-	}
-	//Fill flags bool values
-	bool endiannessFlag = smh->flags & BIT(0) ? true : false;
-	bool inlineQosFlag = smh->flags & BIT(1) ? true : false;
-	bool dataFlag = smh->flags & BIT(2) ? true : false;
-	bool keyFlag = smh->flags & BIT(3) ? true : false;
-	if(keyFlag && dataFlag)
-	{
-		logWarning(RTPS_MSG_IN,IDSTRING"Message received with Data and Key Flag set, ignoring");
-		return false;
-	}
-
-	//Assign message endianness
-	if(endiannessFlag)
-		msg->msg_endian = LITTLEEND;
-	else
-		msg->msg_endian = BIGEND;
-
-	//Extra flags don't matter now. Avoid those bytes
-	msg->pos+=2;
-
-	int16_t octetsToInlineQos;
-	CDRMessage::readInt16(msg,&octetsToInlineQos); //it should be 16 in this implementation
-
-	//reader and writer ID
-	EntityId_t readerID;
-	CDRMessage::readEntityId(msg,&readerID);
-
-	//WE KNOW THE READER THAT THE MESSAGE IS DIRECTED TO SO WE LOOK FOR IT:
-
-	RTPSReader* firstReader = nullptr;
-	if(AssociatedReaders.empty())
-	{
-		logWarning(RTPS_MSG_IN,IDSTRING"Data received when NO readers are listening");
-		return false;
-	}
-
-	for(std::vector<RTPSReader*>::iterator it=AssociatedReaders.begin();
-		it != AssociatedReaders.end(); ++it)
-	{
-		if((*it)->acceptMsgDirectedTo(readerID)) //add
-		{
-			firstReader = *it;
-			break;
-		}
-	}
-	if(firstReader == nullptr) //Reader not found
-	{
-		logWarning(RTPS_MSG_IN, IDSTRING"No Reader accepts this message (directed to: " <<readerID << ")");
-		return false;
-	}
-	//FOUND THE READER.
-	//We ask the reader for a cachechange to store the information.
-	CacheChange_t* ch = mp_change;
-	ch->writerGUID.guidPrefix = sourceGuidPrefix;
-	CDRMessage::readEntityId(msg,&ch->writerGUID.entityId);
-
-	//Get sequence number
-	CDRMessage::readSequenceNumber(msg,&ch->sequenceNumber);
-
-	if(ch->sequenceNumber <= SequenceNumber_t(0, 0) || (ch->sequenceNumber.high == -1 && ch->sequenceNumber.low == 0)) //message invalid //TODO make faster
-	{
-		logWarning(RTPS_MSG_IN,IDSTRING"Invalid message received, bad sequence Number");
-		return false;
-	}
-
-	//Jump ahead if more parameters are before inlineQos (not in this version, maybe if further minor versions.)
-	if(octetsToInlineQos > RTPSMESSAGE_OCTETSTOINLINEQOS_DATASUBMSG)
-    {
-        msg->pos += (octetsToInlineQos - RTPSMESSAGE_OCTETSTOINLINEQOS_DATASUBMSG);
-        if (msg->pos > msg->length)
-        {
-            logWarning(RTPS_MSG_IN, IDSTRING "Invalid jump through msg, msg->pos " << msg->pos << " > msg->length " << msg->length);
-            return false;
-        }
-    }
-
-
-	int32_t inlineQosSize = 0;
-
-	if(inlineQosFlag)
-	{
-		inlineQosSize = ParameterList::readParameterListfromCDRMsg(msg, &m_ParamList, ch);
-
-		if(inlineQosSize <= 0)
-		{
-			logInfo(RTPS_MSG_IN,IDSTRING"SubMessage Data ERROR, Inline Qos ParameterList error");
-			return false;
-		}
-
-	}
-
-	if(dataFlag || keyFlag)
-	{
-		uint32_t payload_size;
-		if(smh->submessageLength>0)
-			payload_size = smh->submessageLength - (RTPSMESSAGE_DATA_EXTRA_INLINEQOS_SIZE+octetsToInlineQos+inlineQosSize);
-		else
-			payload_size = smh->submsgLengthLarger;
-
-		msg->pos+=1;
-		octet encapsulation =0;
-		CDRMessage::readOctet(msg,&encapsulation);
-
-		ch->serializedPayload.encapsulation = (uint16_t)encapsulation;
-		msg->pos+=2; //CDR Options, not used in this version
-
-		if(dataFlag)
-		{
-			if(ch->serializedPayload.max_size >= payload_size-2-2)
-			{
-				ch->serializedPayload.length = payload_size-2-2;
-				CDRMessage::readData(msg,ch->serializedPayload.data,ch->serializedPayload.length);
-				ch->kind = ALIVE;
-			}
->>>>>>> c67c6435
             else
             {
                 logWarning(RTPS_MSG_IN,IDSTRING"Serialized Payload larger than maximum allowed size "
@@ -723,7 +607,6 @@
 
 bool MessageReceiver::proc_Submsg_DataFrag(CDRMessage_t* msg, SubmessageHeader_t* smh, bool* last)
 {
-<<<<<<< HEAD
     boost::lock_guard<boost::mutex> guard(mtx);
 
     // Reset param list
@@ -814,7 +697,14 @@
 
     //Jump ahead if more parameters are before inlineQos (not in this version, maybe if further minor versions.)
     if (octetsToInlineQos > RTPSMESSAGE_OCTETSTOINLINEQOS_DATAFRAGSUBMSG)
+    {
         msg->pos += (octetsToInlineQos - RTPSMESSAGE_OCTETSTOINLINEQOS_DATAFRAGSUBMSG);
+        if (msg->pos > msg->length)
+        {
+            logWarning(RTPS_MSG_IN, IDSTRING "Invalid jump through msg, msg->pos " << msg->pos << " > msg->length " << msg->length);
+            return false;
+        }
+    }
 
     int32_t inlineQosSize = 0;
 
@@ -837,128 +727,6 @@
         payload_size = smh->submsgLengthLarger;
 
     // Validations??? XXX TODO
-=======
-   boost::lock_guard<boost::mutex> guard(mtx);
-
-	// Reset param list
-	m_ParamList.deleteParams();
-
-	//READ and PROCESS
-	if (smh->submessageLength < RTPSMESSAGE_DATA_MIN_LENGTH)
-	{
-		logInfo(RTPS_MSG_IN, IDSTRING"Too short submessage received, ignoring");
-		return false;
-	}
-	
-	//Fill flags bool values
-	bool endiannessFlag = smh->flags & BIT(0) ? true : false;
-	bool inlineQosFlag = smh->flags & BIT(1) ? true : false;
-	bool keyFlag = smh->flags & BIT(2) ? true : false;
-
-	//Assign message endianness
-	if (endiannessFlag)
-		msg->msg_endian = LITTLEEND;
-	else
-		msg->msg_endian = BIGEND;
-
-	//Extra flags don't matter now. Avoid those bytes
-	msg->pos += 2;
-
-	int16_t octetsToInlineQos;
-	CDRMessage::readInt16(msg, &octetsToInlineQos); //it should be 16 in this implementation
-
-	//reader and writer ID
-	EntityId_t readerID;
-	CDRMessage::readEntityId(msg, &readerID);
-
-	//WE KNOW THE READER THAT THE MESSAGE IS DIRECTED TO SO WE LOOK FOR IT:
-	if(AssociatedReaders.empty())
-	{
-		logWarning(RTPS_MSG_IN, IDSTRING"Data received when NO readers are listening");
-		return false;
-	}
-
-	RTPSReader* firstReader = nullptr;
-	for (std::vector<RTPSReader*>::iterator it = AssociatedReaders.begin();
-		it != AssociatedReaders.end(); ++it)
-	{
-		if ((*it)->acceptMsgDirectedTo(readerID)) //add
-		{
-			firstReader = *it;
-			break;
-		}
-	}
-
-	if (firstReader == nullptr) //Reader not found
-	{
-		logWarning(RTPS_MSG_IN, IDSTRING"No Reader accepts this message (directed to: " << readerID << ")");
-		return false;
-	}
-
-	//FOUND THE READER.
-	//We ask the reader for a cachechange to store the information.
-	CacheChange_t* ch = mp_change;
-	ch->writerGUID.guidPrefix = sourceGuidPrefix;
-	CDRMessage::readEntityId(msg, &ch->writerGUID.entityId);
-	
-	//Get sequence number
-	CDRMessage::readSequenceNumber(msg, &ch->sequenceNumber);
-
-	if (ch->sequenceNumber.to64long() <= 0 || (ch->sequenceNumber.high == -1 && ch->sequenceNumber.low == 0)) //message invalid //TODO make faster
-	{
-		logWarning(RTPS_MSG_IN, IDSTRING"Invalid message received, bad sequence Number");
-		return false;
-	}
-
-	// READ FRAGMENT NUMBER
-	uint32_t fragmentStartingNum;
-	CDRMessage::readUInt32(msg, &fragmentStartingNum);
-
-	// READ FRAGMENTSINSUBMESSAGE
-	uint16_t fragmentsInSubmessage;
-	CDRMessage::readUInt16(msg, &fragmentsInSubmessage);
-
-	// READ FRAGMENTSIZE
-	uint16_t fragmentSize;
-	CDRMessage::readUInt16(msg, &fragmentSize);
-
-	// READ SAMPLESIZE
-	uint32_t sampleSize;
-	CDRMessage::readUInt32(msg, &sampleSize);
-
-	//Jump ahead if more parameters are before inlineQos (not in this version, maybe if further minor versions.)
-	if (octetsToInlineQos > RTPSMESSAGE_OCTETSTOINLINEQOS_DATAFRAGSUBMSG)
-    {
-        msg->pos += (octetsToInlineQos - RTPSMESSAGE_OCTETSTOINLINEQOS_DATAFRAGSUBMSG);
-        if (msg->pos > msg->length)
-        {
-            logWarning(RTPS_MSG_IN, IDSTRING "Invalid jump through msg, msg->pos " << msg->pos << " > msg->length " << msg->length);
-            return false;
-        }
-    }
-
-	int32_t inlineQosSize = 0;
-
-	if (inlineQosFlag)
-	{
-		inlineQosSize = ParameterList::readParameterListfromCDRMsg(msg, &m_ParamList, ch);
-
-		if (inlineQosSize <= 0)
-		{
-			logInfo(RTPS_MSG_IN, IDSTRING"SubMessage Data ERROR, Inline Qos ParameterList error");
-			//firstReader->releaseCache(ch);
-			return false;
-		}
-	}
-
-	uint32_t payload_size;
-	if (smh->submessageLength>0)
-		payload_size = smh->submessageLength - (RTPSMESSAGE_DATA_EXTRA_INLINEQOS_SIZE + octetsToInlineQos + inlineQosSize);
-	else
-		payload_size = smh->submsgLengthLarger;
-
-	// Validations??? XXX TODO
->>>>>>> c67c6435
 
     // Only read encapsulation when is the first fragment.
     // Rest of fragments don't have the encapsulation.
